--- conflicted
+++ resolved
@@ -87,13 +87,8 @@
         precision=Precision.FP32,
         grad_accum=1,
         train_dataloader=dummy_train_dataloader,
-<<<<<<< HEAD
         evaluators=evaluators,
-        max_epochs=10,
-=======
-        eval_dataloader=dummy_val_dataloader,
         max_duration="10ep",
->>>>>>> 4ec05440
     )
 
     return state
