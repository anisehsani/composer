# Copyright 2021 MosaicML. All Rights Reserved.

from typing import List, Optional

import pytest
import torch
import torch.nn.functional as F

from composer.algorithms import StochasticDepth, StochasticDepthHparams
from composer.algorithms.stochastic_depth.sample_stochastic_layers import SampleStochasticBottleneck
from composer.algorithms.stochastic_depth.stochastic_depth import STOCHASTIC_LAYER_MAPPING
from composer.algorithms.stochastic_depth.stochastic_layers import StochasticBottleneck, _sample_bernoulli
from composer.core import Event, Logger, State, surgery
<<<<<<< HEAD
from composer.core.types import Evaluator, Precision
from composer.core.types import Precision
=======
from composer.core.types import DataSpec, Precision
>>>>>>> 22cef05e
from composer.datasets.dataloader import DataloaderHparams
from composer.datasets.imagenet import ImagenetDatasetHparams
from composer.loggers import Logger
from composer.models import ResNet50Hparams


@pytest.fixture()
def dummy_state(dummy_dataloader_hparams: DataloaderHparams):
    model = ResNet50Hparams(num_classes=100).initialize_object()
    dataset_hparams = ImagenetDatasetHparams(
        use_synthetic=True,
        drop_last=True,
        shuffle=False,
        resize_size=256,
        crop_size=224,
    )
    train_dataloader = dataset_hparams.initialize_object(batch_size=100, dataloader_hparams=dummy_dataloader_hparams)
    if isinstance(train_dataloader, DataSpec):
        train_dataloader = train_dataloader.dataloader
<<<<<<< HEAD
    evaluators = [Evaluator(label="dummy_label", dataloader=train_dataloader, metrics=model.metrics(train=False))]
    return State(epoch=50,
                 step=50,
                 train_dataloader=train_dataloader,
                 train_batch_size=100,
                 eval_batch_size=100,
                 grad_accum=1,
                 max_epochs=100,
                 model=model,
                 evaluators=evaluators,
                 precision=Precision.FP32)
=======
    state = State(train_dataloader=train_dataloader,
                  grad_accum=1,
                  max_epochs=100,
                  model=model,
                  eval_dataloader=train_dataloader,
                  precision=Precision.FP32)
    state.epoch = 50
    state.step = 50
    return state
>>>>>>> 22cef05e


@pytest.mark.parametrize('stochastic_method', ['block', 'sample'])
@pytest.mark.parametrize('target_layer_name', ['ResNetBottleneck'])
def test_stochastic_depth_bottleneck_replacement(dummy_state, stochastic_method, target_layer_name, noop_dummy_logger):
    target_layer, stochastic_layer = STOCHASTIC_LAYER_MAPPING[stochastic_method][target_layer_name]
    target_block_count = surgery.count_module_instances(dummy_state.model, target_layer)

    sd = StochasticDepth(stochastic_method=stochastic_method,
                         target_layer_name=target_layer_name,
                         drop_rate=0.5,
                         drop_distribution='linear',
                         drop_warmup=0.0,
                         use_same_gpu_seed=False)
    sd.apply(Event.INIT, dummy_state, noop_dummy_logger)
    stochastic_block_count = surgery.count_module_instances(dummy_state.model, stochastic_layer)

    assert target_block_count == stochastic_block_count


@pytest.fixture
def device_ids():
    return torch.arange(8)


@pytest.fixture
def module_ids():
    return torch.arange(16)


@pytest.fixture
def probability():
    return 0.5


def test_sample_bernoulli_use_same_gpu_seed(probability, device_ids, module_ids):
    mask_matrix = torch.zeros(len(device_ids), len(module_ids))
    for device_id in device_ids:
        torch.manual_seed(0)  # Simulates each device having the same random_seed as is the case with DDP
        for module_id in module_ids:
            generator = torch.Generator().manual_seed(144385)
            mask_matrix[device_id, module_id] = _sample_bernoulli(probability=torch.tensor(probability),
                                                                  device_id=device_id.item(),
                                                                  module_id=module_id.item(),
                                                                  num_modules=len(module_ids),
                                                                  generator=generator,
                                                                  use_same_gpu_seed=True,
                                                                  use_same_depth_across_gpus=True)

    assert torch.unique(mask_matrix, dim=0).size(0) == 1


def test_sample_bernoulli_devices_not_same_gpu(probability, device_ids, module_ids):
    mask_matrix = torch.zeros(len(device_ids), len(module_ids))
    for device_id in device_ids:
        torch.manual_seed(0)  # Simulates each device having the same random_seed as is the case with DDP
        for module_id in module_ids:
            generator = torch.Generator().manual_seed(144385)
            mask_matrix[device_id, module_id] = _sample_bernoulli(probability=torch.tensor(probability),
                                                                  device_id=device_id.item(),
                                                                  module_id=module_id.item(),
                                                                  num_modules=len(module_ids),
                                                                  generator=generator,
                                                                  use_same_gpu_seed=False,
                                                                  use_same_depth_across_gpus=False)
    # Check for unique drop masks across devices
    assert (torch.unique(mask_matrix, dim=0).size(0) != 1)


def test_sample_bernoulli_layers_not_same_gpu(probability, device_ids, module_ids):
    mask_matrix = torch.zeros(len(device_ids), len(module_ids))
    for device_id in device_ids:
        torch.manual_seed(0)  # Simulates each device having the same random_seed as is the case with DDP
        for module_id in module_ids:
            generator = torch.Generator().manual_seed(144385)
            mask_matrix[device_id, module_id] = _sample_bernoulli(probability=torch.tensor(probability),
                                                                  device_id=device_id.item(),
                                                                  module_id=module_id.item(),
                                                                  num_modules=len(module_ids),
                                                                  generator=generator,
                                                                  use_same_gpu_seed=False,
                                                                  use_same_depth_across_gpus=False)
    # Check for unique drop masks across layers
    assert (torch.unique(mask_matrix, dim=1).size(1) != 1)


@pytest.mark.parametrize('drop_rate', [1.0])
def test_stochastic_bottleneck_drop(drop_rate):
    X = torch.randn(4, 4, 16, 16)
    generator = torch.Generator().manual_seed(144385)
    stochastic_layer = StochasticBottleneck(drop_rate=drop_rate,
                                            module_id=2,
                                            module_count=10,
                                            use_same_depth_across_gpus=False,
                                            use_same_gpu_seed=False,
                                            rand_generator=generator,
                                            inplanes=4,
                                            planes=1)
    new_X = stochastic_layer(X)
    assert new_X is X


@pytest.mark.parametrize('drop_rate', [0.0])
def test_stochastic_bottleneck_keep(drop_rate):
    X = torch.randn(4, 4, 16, 16)
    generator = torch.Generator().manual_seed(144385)
    stochastic_layer = StochasticBottleneck(drop_rate=drop_rate,
                                            module_id=2,
                                            module_count=10,
                                            use_same_depth_across_gpus=False,
                                            use_same_gpu_seed=False,
                                            rand_generator=generator,
                                            inplanes=4,
                                            planes=1)
    new_X = stochastic_layer(X)
    assert new_X is not X


@pytest.mark.parametrize('drop_rate', [1.0])
def test_sample_stochastic_bottleneck_drop_all(drop_rate):
    x = F.relu(torch.randn(4, 4, 16, 16))  # inputs and outputs will match if the input has been ReLUed
    sample_stochastic_block = SampleStochasticBottleneck(drop_rate=drop_rate, inplanes=4, planes=1)
    x_dropped = sample_stochastic_block(x)
    assert torch.all(x == x_dropped)


@pytest.fixture()
def target_layer_name() -> str:
    return "ResNetBottleneck"


@pytest.fixture()
def stochastic_method():
    return "sample"


@pytest.fixture
def dummy_hparams(stochastic_method, target_layer_name, drop_rate, drop_distribution, drop_warmup, use_same_gpu_seed):
    return StochasticDepthHparams(stochastic_method, target_layer_name, drop_rate, drop_distribution, drop_warmup,
                                  use_same_gpu_seed)


def get_drop_rate_list(module: torch.nn.Module, drop_rates: Optional[List] = None):
    if drop_rates is None:
        drop_rates = []
    if (len(list(module.children())) == 0 and len(list(module.parameters())) > 0):
        return
    else:
        for _, child in module.named_children():
            if hasattr(child, 'drop_rate'):
                drop_rates.append(child.drop_rate)
            get_drop_rate_list(child, drop_rates)


@pytest.mark.parametrize("step", [50, 100, 1000])
@pytest.mark.parametrize("drop_rate", [0.0, 0.5, 1.0])
@pytest.mark.parametrize("drop_distribution", ['uniform', 'linear'])
@pytest.mark.parametrize("use_same_gpu_seed", [True])
@pytest.mark.parametrize("drop_warmup", [0.1])
def test_drop_rate_warmup(step, dummy_hparams, dummy_state, noop_dummy_logger: Logger):
    dummy_algorithm = dummy_hparams.initialize_object()
    old_drop_rates = []
    get_drop_rate_list(dummy_state.model, drop_rates=old_drop_rates)
    dummy_state.step = step
    dummy_algorithm.apply(Event.BATCH_START, dummy_state, noop_dummy_logger)
    new_drop_rates = []
    get_drop_rate_list(dummy_state.model, drop_rates=new_drop_rates)

    drop_warmup_iters = dummy_state.steps_per_epoch * dummy_state.max_epochs * dummy_algorithm.hparams.drop_warmup
    assert torch.all(torch.tensor(new_drop_rates) == ((step / drop_warmup_iters) * torch.tensor(old_drop_rates)))


@pytest.mark.parametrize("stochastic_method", ['nonsense'])
def test_invalid_method_name(stochastic_method, target_layer_name):
    with pytest.raises(ValueError):
        sd_hparams = StochasticDepthHparams(stochastic_method=stochastic_method, target_layer_name=target_layer_name)
        sd_hparams.validate()


@pytest.mark.parametrize("target_layer_name", ['nonsense_pt2'])
def test_invalid_layer_name(stochastic_method, target_layer_name):
    with pytest.raises(ValueError):
        sd_hparams = StochasticDepthHparams(stochastic_method=stochastic_method, target_layer_name=target_layer_name)
        sd_hparams.validate()


@pytest.mark.parametrize("drop_rate", [-0.5, 1.7])
def test_invalid_drop_rate(stochastic_method, target_layer_name, drop_rate):
    with pytest.raises(ValueError):
        sd_hparams = StochasticDepthHparams(stochastic_method=stochastic_method,
                                            target_layer_name=target_layer_name,
                                            drop_rate=drop_rate)
        sd_hparams.validate()


@pytest.mark.parametrize("drop_distribution", ['nonsense_pt3'])
def test_invalid_drop_distribution(stochastic_method, target_layer_name, drop_distribution):
    with pytest.raises(ValueError):
        sd_hparams = StochasticDepthHparams(stochastic_method=stochastic_method,
                                            target_layer_name=target_layer_name,
                                            drop_distribution=drop_distribution)
        sd_hparams.validate()


@pytest.mark.parametrize("drop_warmup", [-0.5, 1.7])
def test_invalid_drop_warmup(stochastic_method, target_layer_name, drop_warmup):
    with pytest.raises(ValueError):
        sd_hparams = StochasticDepthHparams(stochastic_method,
                                            target_layer_name=target_layer_name,
                                            drop_warmup=drop_warmup)
        sd_hparams.validate()<|MERGE_RESOLUTION|>--- conflicted
+++ resolved
@@ -11,12 +11,7 @@
 from composer.algorithms.stochastic_depth.stochastic_depth import STOCHASTIC_LAYER_MAPPING
 from composer.algorithms.stochastic_depth.stochastic_layers import StochasticBottleneck, _sample_bernoulli
 from composer.core import Event, Logger, State, surgery
-<<<<<<< HEAD
-from composer.core.types import Evaluator, Precision
-from composer.core.types import Precision
-=======
-from composer.core.types import DataSpec, Precision
->>>>>>> 22cef05e
+from composer.core.types import DataSpec, Precision, Evaluator
 from composer.datasets.dataloader import DataloaderHparams
 from composer.datasets.imagenet import ImagenetDatasetHparams
 from composer.loggers import Logger
@@ -36,29 +31,18 @@
     train_dataloader = dataset_hparams.initialize_object(batch_size=100, dataloader_hparams=dummy_dataloader_hparams)
     if isinstance(train_dataloader, DataSpec):
         train_dataloader = train_dataloader.dataloader
-<<<<<<< HEAD
     evaluators = [Evaluator(label="dummy_label", dataloader=train_dataloader, metrics=model.metrics(train=False))]
-    return State(epoch=50,
-                 step=50,
-                 train_dataloader=train_dataloader,
-                 train_batch_size=100,
-                 eval_batch_size=100,
-                 grad_accum=1,
-                 max_epochs=100,
-                 model=model,
-                 evaluators=evaluators,
-                 precision=Precision.FP32)
-=======
     state = State(train_dataloader=train_dataloader,
                   grad_accum=1,
                   max_epochs=100,
                   model=model,
-                  eval_dataloader=train_dataloader,
+                  # TODO Anis fix later
+                  # eval_dataloader=train_dataloader,
+                  evaluators=evaluators,
                   precision=Precision.FP32)
     state.epoch = 50
     state.step = 50
     return state
->>>>>>> 22cef05e
 
 
 @pytest.mark.parametrize('stochastic_method', ['block', 'sample'])
