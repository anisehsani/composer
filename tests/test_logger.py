--- conflicted
+++ resolved
@@ -70,20 +70,11 @@
         dummy_state.epoch = 0
         logger = Logger(dummy_state, backends=[log_destination])
         logger.metric_batch({"metric": "before_training_start"})
-<<<<<<< HEAD
-        monkeypatch.setattr(dist, "get_rank", lambda: rank)
         log_destination.run_event(Event.TRAINING_START, dummy_state, logger)
         logger.metric_batch({"metric": "after_training_start"})
         log_destination.run_event(Event.BATCH_END, dummy_state, logger)
         log_destination.run_event(Event.TRAINING_END, dummy_state, logger)
-        if rank == 0:
-=======
-        log_destination.training_start(dummy_state, logger)
-        logger.metric_batch({"metric": "after_training_start"})
-        log_destination.batch_end(dummy_state, logger)
-        log_destination.training_end(dummy_state, logger)
         if is_rank_zero():
->>>>>>> a85bd076
             with open(log_file_name, 'r') as f:
                 assert f.readlines() == [
                     '[BATCH][step=2]: { "metric": "before_training_start", }\n',
