--- conflicted
+++ resolved
@@ -204,19 +204,19 @@
         num_evals = num_total_steps // trainer.validate_every_n_batches
     if trainer.validate_every_n_epochs > 0:
         num_evals = num_epochs // trainer.validate_every_n_epochs
-<<<<<<< HEAD
-
+
+        
+    # TODO Anis - fix this
     assert state.evaluators is not None
     eval_samples = 0
     for evaluator in state.evaluators:
         assert evaluator.dataloader is not None
         eval_samples += len(evaluator.dataloader)
     num_eval_steps = num_evals * eval_samples
-=======
+    # TODO Anis - fix this
     assert state.eval_dataloader is not None
     assert trainer._eval_subset_num_batches is not None
     num_eval_steps = num_evals * trainer._eval_subset_num_batches
->>>>>>> 8d5cac6c
 
     event_to_num_expected_invocations = {
         Event.INIT: 1,
