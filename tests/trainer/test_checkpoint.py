# Copyright 2021 MosaicML. All Rights Reserved.

import os
import random
<<<<<<< HEAD
import shutil
from typing import Dict, Optional
=======
from logging import Logger
from typing import Dict
>>>>>>> a85bd076

import pytest
import torch
import torch.distributed
from _pytest.monkeypatch import MonkeyPatch

from composer.callbacks.callback_hparams import CallbackHparams
from composer.core.callback import Callback
from composer.core.event import Event
from composer.core.state import State
from composer.core.types import Logger, StateDict
from composer.trainer.devices import CPUDeviceHparams, DeviceHparams, GPUDeviceHparams
from composer.trainer.trainer import Trainer
from composer.trainer.trainer_hparams import TrainerHparams, callback_registry
from composer.utils.ddp import is_rank_zero
from tests.test_state import assert_state_equivalent
from tests.utils.deep_compare import deep_compare


class DummyStatefulCallback(Callback):

    def __init__(self) -> None:
        super().__init__()
        self.random_value = random.random()

    def state_dict(self) -> StateDict:
        return {
            "random_value": self.random_value,
        }

    def load_state_dict(self, state: StateDict) -> None:
        self.random_value = state["random_value"]


class DummyStatefulCallbackHparams(CallbackHparams):

    def initialize_object(self) -> DummyStatefulCallback:
        return DummyStatefulCallback()


class EventCounterCallback(Callback):

    def __init__(self) -> None:
        self.event_to_num_calls: Dict[Event, int] = {}

        for event in Event:
            self.event_to_num_calls[event] = 0

    def _run_event(self, event: Event, state: State, logger: Logger):
        if event == Event.TRAINING_START:
            # ignoring training start as it is called once per startup
            # and the states otherwise won't match
            return
        self.event_to_num_calls[event] += 1

    def state_dict(self) -> StateDict:
        return {"events": self.event_to_num_calls}

    def load_state_dict(self, state: StateDict) -> None:
        self.event_to_num_calls.update(state["events"])


class EventCounterCallbackHparams(CallbackHparams):

    def initialize_object(self) -> EventCounterCallback:
        return EventCounterCallback()


@pytest.fixture
def checkpointing_trainer_hparams(mosaic_trainer_hparams: TrainerHparams) -> TrainerHparams:
    mosaic_trainer_hparams.grad_accum = 2
    mosaic_trainer_hparams.checkpoint_interval = 1
    mosaic_trainer_hparams.max_epochs = 2
    mosaic_trainer_hparams.callbacks.append(DummyStatefulCallbackHparams())
    mosaic_trainer_hparams.callbacks.append(EventCounterCallbackHparams())
    return mosaic_trainer_hparams


def assert_checkpoints_equivalent(hparams_file_a: str, checkpoint_file_a: str, hparams_file_b: str,
                                  checkpoint_file_b: str) -> None:
    checkpoint_a = torch.load(checkpoint_file_a, map_location='cpu')
    checkpoint_b = torch.load(checkpoint_file_b, map_location='cpu')

    hparams_a = TrainerHparams.create(hparams_file_a, cli_args=False)
    assert isinstance(hparams_a, TrainerHparams)
    hparams_b = TrainerHparams.create(hparams_file_b, cli_args=False)
    assert isinstance(hparams_b, TrainerHparams)

    hparams_a.checkpoint_filepath = hparams_b.checkpoint_filepath
    hparams_a.checkpoint_folder = hparams_b.checkpoint_folder

    assert hparams_a.to_dict() == hparams_b.to_dict()

    hparams_a.checkpoint_filepath = checkpoint_file_a
    hparams_b.checkpoint_filepath = checkpoint_file_b

    trainer_a = Trainer.create_from_hparams(hparams=hparams_a)
    state_a = trainer_a.state

    trainer_b = Trainer.create_from_hparams(hparams=hparams_b)
    state_b = trainer_b.state

    assert_state_equivalent(state_a, state_b)

    deep_compare(checkpoint_a["rng"], checkpoint_b["rng"])


@pytest.fixture(autouse=True)
def inject_stateful_callback_hparams(monkeypatch: MonkeyPatch):
    monkeypatch.setitem(callback_registry, "dummy", DummyStatefulCallbackHparams)
    monkeypatch.setitem(callback_registry, "event_counter", EventCounterCallbackHparams)


@pytest.mark.timeout(90)
@pytest.mark.parametrize("world_size", [
    pytest.param(1),
    pytest.param(2, marks=pytest.mark.world_size(2)),
])
@pytest.mark.parametrize("device_hparams", [
    pytest.param(CPUDeviceHparams(), id="cpu"),
    pytest.param(GPUDeviceHparams(), id="gpu", marks=pytest.mark.gpu),
])
@pytest.mark.parametrize("checkpoint_filename", ["ep1", "it4", "it1", "it6"])
@pytest.mark.parametrize("validate_every_n_batches,validate_every_n_epochs", [
    (0, 1),
    (1, 0),
])
def test_checkpoint(
    device_hparams: DeviceHparams,
    world_size: int,
    checkpointing_trainer_hparams: TrainerHparams,
    checkpoint_filename: str,
    validate_every_n_batches: int,
    validate_every_n_epochs: int,
    ddp_tmpdir: str,
):
    """strategy:
    - train two epochs. capture checkpoints after `checkpoint_interval` and ep2.
    - create a new trainer from the `checkpoint_interval` checkpoint, and train until end. checkpoint again.
    - assert that the checkpoint from the new trainer at the end is the same as the checkpoint from the first trainer at the end.
    """
    del world_size  # unused. Read via env variable
    checkpoint_a_folder = os.path.join(ddp_tmpdir, "first")
    checkpointing_trainer_hparams.checkpoint_folder = checkpoint_a_folder

    checkpointing_trainer_hparams.checkpoint_interval_unit = "ep" if checkpoint_filename.startswith("ep") else "it"
    checkpointing_trainer_hparams.validate_every_n_batches = validate_every_n_batches
    checkpointing_trainer_hparams.validate_every_n_epochs = validate_every_n_epochs
    final_checkpoint = "ep2.pt" if checkpoint_filename.startswith("ep") else "it8.pt"

    checkpointing_trainer_hparams.device = device_hparams

    _test_checkpoint_trainer(checkpointing_trainer_hparams)
    checkpoint_a_file_path = os.path.join(checkpoint_a_folder, f"{checkpoint_filename}.pt")
    checkpoint_b_file_path = os.path.join(checkpoint_a_folder, final_checkpoint)
    trainer_1_hparams_filepath = os.path.join(checkpoint_a_folder, "hparams.yaml")

    second_trainer_hparams = TrainerHparams.create(trainer_1_hparams_filepath, cli_args=False)
    checkpoint_b_folder = os.path.join(ddp_tmpdir, "second")
    second_trainer_hparams.checkpoint_folder = checkpoint_b_folder
    second_trainer_hparams.checkpoint_filepath = checkpoint_a_file_path
    _test_checkpoint_trainer(second_trainer_hparams)

    checkpoint_c_file_path = os.path.join(ddp_tmpdir, "checkpoint_c.pt")
    trainer_2_hparams_filepath = os.path.join(ddp_tmpdir, "trainer_2_hparams.yaml")

    checkpoint_c_file_path = os.path.join(checkpoint_b_folder, final_checkpoint)
    trainer_2_hparams_filepath = os.path.join(checkpoint_b_folder, "hparams.yaml")

    if is_rank_zero():

        assert_checkpoints_equivalent(
            hparams_file_a=trainer_1_hparams_filepath,
            checkpoint_file_a=checkpoint_b_file_path,
            hparams_file_b=trainer_2_hparams_filepath,
            checkpoint_file_b=checkpoint_c_file_path,
        )


def _test_checkpoint_trainer(trainer_hparams: TrainerHparams):
    callback_registry["dummy"] = DummyStatefulCallbackHparams
    callback_registry["event_counter"] = EventCounterCallbackHparams

    trainer = Trainer.create_from_hparams(trainer_hparams)
    trainer.fit()
    validate_events_called_expected_number_of_times(trainer)


def validate_events_called_expected_number_of_times(trainer: Trainer):
    state = trainer.state

    num_epochs = state.max_epochs
    num_total_steps = num_epochs * state.steps_per_epoch
    num_total_microbatches = num_total_steps * state.grad_accum
    num_evals = 0
    if trainer.validate_every_n_batches > 0:
        num_evals = num_total_steps // trainer.validate_every_n_batches
    if trainer.validate_every_n_epochs > 0:
        num_evals = num_epochs // trainer.validate_every_n_epochs
    assert state.eval_dataloader is not None
    num_eval_steps = num_evals * len(state.eval_dataloader)

    event_to_num_expected_invocations = {
        Event.INIT: 1,
        # training start is being ignored, as it should be called once per startup
        Event.TRAINING_START: 0,
        Event.EPOCH_START: num_epochs,
        Event.BATCH_START: num_total_steps,
        Event.AFTER_DATALOADER: num_total_steps,
        Event.BEFORE_FORWARD: num_total_microbatches,
        Event.AFTER_FORWARD: num_total_microbatches,
        Event.BEFORE_LOSS: num_total_microbatches,
        Event.AFTER_LOSS: num_total_microbatches,
        Event.BEFORE_BACKWARD: num_total_microbatches,
        Event.AFTER_BACKWARD: num_total_microbatches,
        Event.BEFORE_TRAIN_BATCH: num_total_steps,
        Event.AFTER_TRAIN_BATCH: num_total_steps,
        Event.BATCH_END: num_total_steps,
        Event.EPOCH_END: num_epochs,
        Event.EVAL_START: num_evals,
        Event.EVAL_BATCH_START: num_eval_steps,
        Event.EVAL_BEFORE_FORWARD: num_eval_steps,
        Event.EVAL_AFTER_FORWARD: num_eval_steps,
        Event.EVAL_BATCH_END: num_eval_steps,
        Event.EVAL_END: num_evals,
        Event.TRAINING_END: 1,
    }

    for callback in trainer.engine.callbacks:
        if isinstance(callback, EventCounterCallback):
            for event, expected in event_to_num_expected_invocations.items():
                actual = callback.event_to_num_calls[event]
                assert expected == actual, f"Event {event} expected to be called {expected} times, but instead it was called {actual} times"
            return
    assert False, "EventCounterCallback not found in callbacks"<|MERGE_RESOLUTION|>--- conflicted
+++ resolved
@@ -2,13 +2,8 @@
 
 import os
 import random
-<<<<<<< HEAD
-import shutil
-from typing import Dict, Optional
-=======
 from logging import Logger
 from typing import Dict
->>>>>>> a85bd076
 
 import pytest
 import torch
