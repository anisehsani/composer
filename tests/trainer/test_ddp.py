--- conflicted
+++ resolved
@@ -197,22 +197,13 @@
     if deepspeed:
         hparams.deepspeed = DeepSpeedHparams(enabled=True)
     trainer = hparams.initialize_object()
-<<<<<<< HEAD
-    assert isinstance(trainer.train_dl_spec.dataset, collections.abc.Sized)
-    num_train_samples = len(trainer.train_dl_spec.dataset)
-
-    num_eval_samples = 0
-    for evaluator_spec in trainer.evaluator_specs:
-        assert isinstance(evaluator_spec.dataloader_spec.dataset, collections.abc.Sized)
-        num_eval_samples += len(evaluator_spec.dataloader_spec.dataset)
-
-=======
+    # TODO Anis add this - seems problematics
     assert isinstance(trainer.state.train_dataloader.dataset, collections.abc.Sized)
     assert isinstance(trainer.state.eval_dataloader.dataset, collections.abc.Sized)
->>>>>>> 8d5cac6c
     trainer.fit()
 
     expected_train_num_loads = hparams.max_epochs * hparams.train_batch_size * hparams.train_subset_num_batches
+    # TODO Anis Change this
     expected_val_num_loads = hparams.max_epochs * hparams.eval_batch_size * hparams.eval_subset_num_batches
     # adding hparams.eval_batch_size to account for the extra spin of the eval dataloader
     # that is called to create a deterministic ordering for the sampler
