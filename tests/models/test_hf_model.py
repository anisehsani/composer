--- conflicted
+++ resolved
@@ -22,11 +22,7 @@
         "input_ids": input_ids,
         "labels": labels,
         "token_type_ids": token_type_ids,
-<<<<<<< HEAD
-        "attention_mask": attention_mask
-=======
         "attention_mask": attention_mask,
->>>>>>> f1862b8e
     }
 
     # non pretrained model to avoid a slow test that downloads the weights.
