# Copyright 2022 MosaicML Composer authors
# SPDX-License-Identifier: Apache-2.0

"""Core SelectiveBackprop class and functions."""

"""Core SelectiveBackprop class and functions."""

from __future__ import annotations

import inspect
from typing import Callable, Optional, Sequence, Tuple, Union

import numpy as np
import torch
from torch.nn import functional as F

from composer.core import Algorithm, Event, State
from composer.core.precision import get_precision_context
from composer.loggers import Logger
from composer.models import ComposerModel

__all__ = ['SelectiveBackprop', 'select_using_loss', 'should_selective_backprop']


def should_selective_backprop(
    current_duration: float,
    batch_idx: int,
    start: float = 0.5,
    end: float = 0.9,
    interrupt: int = 2,
) -> bool:
    """Decides if selective backprop should be run based on time in training.

    Returns true if the ``current_duration`` is between ``start`` and
    ``end``. It is recommended that SB be applied during the later stages of
    a training run, once the model has already "learned" easy examples.

    To preserve convergence, SB can be interrupted with vanilla minibatch
    gradient steps every ``interrupt`` steps. When ``interrupt=0``, SB will be
    used at every step during the SB interval. When ``interrupt=2``, SB will
    alternate with vanilla minibatch steps.

    Args:
        current_duration (float): The elapsed training duration. Must be
            within :math:`[0.0, 1.0)`.
        batch_idx (int): The current batch within the epoch
        start (float, optional): The duration at which selective backprop
            should be enabled. Default: ``0.5``.
        end (float, optional): The duration at which selective backprop
            should be disabled Default: ``0.9``.
        interrupt (int, optional): The number of batches between vanilla
            minibatch gradient updates Default: ``2``.

    Returns:
        bool: If selective backprop should be performed on this batch.
    """
    is_interval = ((current_duration >= start) and (current_duration < end))
    is_step = ((interrupt == 0) or ((batch_idx + 1) % interrupt != 0))

    return is_interval and is_step


def select_using_loss(input: torch.Tensor,
                      target: torch.Tensor,
                      model: Callable[[Union[torch.Tensor, Sequence[torch.Tensor]]], torch.Tensor],
                      loss_fun: Callable,
                      keep: float = 0.5,
                      scale_factor: float = 1) -> Tuple[torch.Tensor, torch.Tensor]:
    """Prunes minibatches as a subroutine of SelectiveBackprop. Computes the loss function on the provided training
    examples and runs minibatches according to the difficulty. The fraction of the minibatch that is kept for gradient
    computation is specified by the argument ``0 <= keep <= 1``.

    To speed up SB's selection forward pass, the argument ``scale_factor`` can
    be used to spatially downsample input tensors. The full-sized inputs
    will still be used for the weight gradient computation.

    Args:
        input (torch.Tensor): Input tensor to prune
        target (torch.Tensor): Output tensor to prune
        model (Callable): Model with which to predict outputs
        loss_fun (Callable): Loss function of the form ``loss(outputs, targets, reduction='none')``.
            The function must take the keyword argument ``reduction='none'``
            to ensure that per-sample losses are returned.
        keep (float, optional): Fraction of examples in the batch to keep. Default: ``0.5``.
        scale_factor (float, optional): Multiplier between 0 and 1 for spatial size. Downsampling
            requires the input tensor to be at least 3D. Default: ``1``.

    Returns:
        (torch.Tensor, torch.Tensor): The pruned batch of inputs and targets

    Raises:
        ValueError: If ``scale_factor > 1``
        TypeError: If ``loss_fun > 1`` has the wrong signature or is not callable

    .. note::

        This function runs an extra forward pass through the model on the batch of data.
        If you are using a non-default precision, ensure that this forward pass
        runs in your desired precision. For example:

    .. testsetup::

        N_sb, D_sb = 16, 8
        X_sb, y_sb = torch.randn(N_sb, D_sb), torch.randint(2, (N_sb,))
        lin_model = torch.nn.Linear(X_sb.shape[1], 1)

    .. doctest::

        from composer.algorithms.selective_backprop import select_using_loss
        with torch.cuda.amp.autocast(True):
            X_new, y_new = select_using_loss(X_sb, y_sb, lin_model, loss_fun, keep=0.5, scale_factor=1)
    """
    INTERPOLATE_MODES = {3: "linear", 4: "bilinear", 5: "trilinear"}

    interp_mode = "bilinear"
    if scale_factor != 1:
        if input.dim() not in INTERPOLATE_MODES:
            raise ValueError(f"Input must be 3D, 4D, or 5D if scale_factor != 1, got {input.dim()}")
        interp_mode = INTERPOLATE_MODES[input.dim()]

    if scale_factor > 1:
        raise ValueError("scale_factor must be <= 1")

    if callable(loss_fun):
        sig = inspect.signature(loss_fun)
        if not "reduction" in sig.parameters:
            raise TypeError("Loss function `loss_fun` must take a keyword argument `reduction`.")
    else:
        raise TypeError("Loss function must be callable")

    with torch.no_grad():
        N = input.shape[0]

        # Maybe interpolate
        if scale_factor < 1:
            X_scaled = F.interpolate(input, scale_factor=scale_factor, mode=interp_mode)
        else:
            X_scaled = input

        # Get per-examples losses
        out = model(X_scaled)
        losses = loss_fun(out, target, reduction="none")

        # Sort losses
        sorted_idx = torch.argsort(losses)
        n_select = int(keep * N)

        # Sample by loss
        percs = np.arange(0.5, N, 1) / N
        probs = percs**((1.0 / keep) - 1.0)
        probs = probs / np.sum(probs)
        select_percs_idx = np.random.choice(N, n_select, replace=False, p=probs)
        select_idx = sorted_idx[select_percs_idx]

    return input[select_idx], target[select_idx]


class SelectiveBackprop(Algorithm):
    """Selectively backpropagate gradients from a subset of each batch.

     Based on (`Jiang et al, 2019`_), Selective Backprop (SB) prunes minibatches
     according to the difficulty of the individual training examples, and only
     computes weight gradients over the pruned subset, reducing iteration time and
     speeding up training.

     The fraction of the minibatch that is kept for gradient computation is
     specified by the argument ``0 <= keep <= 1``.

     To speed up SB's selection forward pass, the argument ``scale_factor`` can
     be used to spatially downsample input image tensors. The full-sized inputs
     will still be used for the weight gradient computation.

     To preserve convergence, SB can be interrupted with vanilla minibatch
     gradient steps every ``interrupt`` steps. When ``interrupt=0``, SB will be
     used at every step during the SB interval. When ``interrupt=2``, SB will
     alternate with vanilla minibatch steps.

     .. _Jiang et al, 2019: https://arxiv.org/abs/1910.00762

     Args:
         start (float, optional): SB interval start as fraction of training duration
             Default: ``0.5``.
         end (float, optional): SB interval end as fraction of training duration
             Default: ``0.9``.
         keep (float, optional): fraction of minibatch to select and keep for gradient computation
             Default: ``0.5``.
         scale_factor (float, optional): scale for downsampling input for selection forward pass
<<<<<<< HEAD
             Default: ``0.5``.
=======
             Default: ``1.``.
>>>>>>> f5f02ed8
         interrupt (int, optional): interrupt SB with a vanilla minibatch step every
             ``interrupt`` batches. Default: ``2``.

    Example:
         .. testcode::

             from composer.algorithms import SelectiveBackprop
             algorithm = SelectiveBackprop(start=0.5, end=0.9, keep=0.5)
             trainer = Trainer(
                 model=model,
                 train_dataloader=train_dataloader,
                 eval_dataloader=eval_dataloader,
                 max_duration="1ep",
                 algorithms=[algorithm],
                 optimizers=[optimizer]
             )
    """

    def __init__(self,
                 start: float = 0.5,
                 end: float = 0.9,
                 keep: float = 0.5,
                 scale_factor: float = 1.,
                 interrupt: int = 2):
        self.start = start
        self.end = end
        self.keep = keep
        self.scale_factor = scale_factor
        self.interrupt = interrupt
        self._loss_fn = None  # set on Event.INIT

    def match(self, event: Event, state: State) -> bool:
        if event == Event.INIT:
            return True
        if event != Event.AFTER_DATALOADER:
            return False

        is_keep = (self.keep < 1)
        if not is_keep:
            return False

        elapsed_duration = state.get_elapsed_duration()
        assert elapsed_duration is not None, "elapsed duration should be set on Event.AFTER_DATALOADER"

        is_chosen = should_selective_backprop(
            current_duration=float(elapsed_duration),
            batch_idx=int(state.timestamp.batch_in_epoch),
            start=self.start,
            end=self.end,
            interrupt=self.interrupt,
        )
        return is_chosen

    def apply(self, event: Event, state: State, logger: Optional[Logger] = None) -> None:
        if event == Event.INIT:
            if self._loss_fn is None:
                if not isinstance(state.model, ComposerModel):
                    raise RuntimeError("Model must be of type ComposerModel")
                self._loss_fn = state.model.loss
            return
        input, target = state.batch
        assert isinstance(input, torch.Tensor) and isinstance(target, torch.Tensor), \
            "Multiple tensors not supported for this method yet."

        # Model expected to only take in input, not the full batch
        model = lambda X: state.model((X, None))

        def loss(p, y, reduction="none"):
            assert self._loss_fn is not None, "loss_fn should be set on Event.INIT"
            return self._loss_fn(p, (torch.Tensor(), y), reduction=reduction)

        with get_precision_context(state.precision):
            new_input, new_target = select_using_loss(input, target, model, loss, self.keep, self.scale_factor)
        state.batch = (new_input, new_target)<|MERGE_RESOLUTION|>--- conflicted
+++ resolved
@@ -1,7 +1,5 @@
 # Copyright 2022 MosaicML Composer authors
 # SPDX-License-Identifier: Apache-2.0
-
-"""Core SelectiveBackprop class and functions."""
 
 """Core SelectiveBackprop class and functions."""
 
@@ -185,11 +183,7 @@
          keep (float, optional): fraction of minibatch to select and keep for gradient computation
              Default: ``0.5``.
          scale_factor (float, optional): scale for downsampling input for selection forward pass
-<<<<<<< HEAD
-             Default: ``0.5``.
-=======
              Default: ``1.``.
->>>>>>> f5f02ed8
          interrupt (int, optional): interrupt SB with a vanilla minibatch step every
              ``interrupt`` batches. Default: ``2``.
 
