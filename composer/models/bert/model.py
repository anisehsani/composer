# Copyright 2021 MosaicML. All Rights Reserved.

"""Implements a BERT wrapper around a :class:`.ComposerTransformer`."""

from __future__ import annotations

from typing import TYPE_CHECKING, Mapping, Optional, Sequence, Union

import torch
from torchmetrics import MeanSquaredError, Metric, MetricCollection
from torchmetrics.classification.accuracy import Accuracy
from torchmetrics.classification.matthews_corrcoef import MatthewsCorrCoef
from torchmetrics.regression.spearman import SpearmanCorrCoef

from composer.metrics.nlp import BinaryF1Score, LanguageCrossEntropy, MaskedAccuracy
from composer.models.transformer_shared import ComposerTransformer

if TYPE_CHECKING:
    import transformers

    from composer.core.types import Batch, BatchDict, BatchPair

__all__ = ["BERTModel"]


class BERTModel(ComposerTransformer):
    """BERT model based on |:hugging_face:| Transformers.

    For more information, see `Transformers <https://huggingface.co/transformers/>`_.

    Args:
        module (transformers.BertModel): An instance of BertModel that
            contains the forward pass function.
        config (transformers.BertConfig): The BertConfig object that
            stores information about the model hyperparameters.
        tokenizer (transformers.BertTokenizer): An instance of BertTokenizer. Necessary to process model inputs.

    To create a BERT model for Language Model pretraining:

    .. testcode::

        from composer.models import BERTModel
        import transformers

        config = transformers.BertConfig()
        hf_model = transformers.BertLMHeadModel(config=config)
        tokenizer = transformers.BertTokenizer.from_pretrained("bert-base-uncased")
        model = BERTModel(module=hf_model, config=config, tokenizer=tokenizer)
    """

    def __init__(self,
                 module: transformers.BertModel,
                 config: transformers.BertConfig,
                 tokenizer: Optional[transformers.BertTokenizer] = None) -> None:

        if tokenizer is None:
            model_inputs = {"input_ids", "attention_mask", "token_type_ids"}
        else:
            model_inputs = set(tokenizer.model_input_names)

        super().__init__(
            module=module,  #type: ignore (thirdparty)
            config=config,
            model_inputs=model_inputs)

        # we're going to remove the label from the expected inputs
        # since we will handle metric calculation with TorchMetrics instead of HuggingFace.
        self.model_inputs.remove("labels")

        # When using Evaluators, the validation metrics represent all possible
        # validation metrics that can be used with the bert model
        # The Evaluator class checks if it's metrics are in the models validation metrics

        ignore_index = -100
        self.val_metrics = [
            Accuracy(),
            MeanSquaredError(),
            SpearmanCorrCoef(),
            BinaryF1Score(),
            MatthewsCorrCoef(num_classes=config.num_labels),
            LanguageCrossEntropy(ignore_index=ignore_index, vocab_size=config.num_labels),
            MaskedAccuracy(ignore_index=ignore_index),
        ]
        self.train_metrics = []
<<<<<<< HEAD
=======
        self.val_metrics = []

        # TODO (Moin): make sure this is moved to be dataset-specific
        # if config.num_labels=1, then we are training a regression task, so we should update our loss functions
        if config.num_labels == 1:
            self.train_loss = MeanSquaredError()
            self.val_loss = MeanSquaredError()

            self.train_spearman = SpearmanCorrcoef()
            self.val_spearman = SpearmanCorrcoef()

            self.train_metrics.extend([self.train_loss, self.train_spearman])
            self.val_metrics.extend([self.val_loss, self.val_spearman])

        if config.num_labels == 2:
            self.train_f1 = BinaryF1Score()
            self.val_f1 = BinaryF1Score()

            self.train_metrics.extend([self.train_f1])
            self.val_metrics.extend([self.val_f1])

        if config.num_labels > 1 and config.num_labels != config.vocab_size:
            self.train_acc = Accuracy()
            self.val_acc = Accuracy()

            self.train_matthews = MatthewsCorrcoef(num_classes=config.num_labels)
            self.val_matthews = MatthewsCorrcoef(num_classes=config.num_labels)

            self.train_metrics.extend([self.train_acc, self.train_matthews])
            self.val_metrics.extend([self.val_acc, self.val_matthews])

        if config.num_labels == config.vocab_size:  # tests for MLM pre-training
            ignore_index = -100
            self.train_loss = LanguageCrossEntropy(ignore_index=ignore_index, vocab_size=config.num_labels)
            self.val_loss = LanguageCrossEntropy(ignore_index=ignore_index, vocab_size=config.num_labels)

            self.train_acc = MaskedAccuracy(ignore_index=ignore_index)
            self.val_acc = MaskedAccuracy(ignore_index=ignore_index)

            self.train_metrics.extend([self.train_loss, self.train_acc])
            self.val_metrics.extend([self.val_loss, self.val_acc])
>>>>>>> 70c8ecf9

    def loss(self, outputs: Mapping, batch: Batch) -> Union[torch.Tensor, Sequence[torch.Tensor]]:
        if outputs.get('loss', None) is not None:
            return outputs['loss']
        else:
            raise NotImplementedError('Calculating loss directly not supported yet.')

    def validate(self, batch: BatchDict) -> BatchPair:
        """Runs the validation step.

        Args:
            batch (BatchDict): a dictionary of Dict[str, Tensor] of inputs
                that the model expects, as found in :meth:`.ComposerTransformer.get_model_inputs`.

        Returns:
            tuple (Tensor, Tensor): with the output from the forward pass and the correct labels.
                This is fed into directly into the output of :meth:`.ComposerModel.metrics`.
        """
        assert self.training is False, "For validation, model must be in eval mode"

        # temporary hack until eval on multiple datasets is finished
        labels = batch.pop('labels')
        output = self.forward(batch)
        output = output['logits']

        # if we are in the single class case, then remove the classes dimension
        if output.shape[1] == 1:
            output = output.squeeze(dim=1)

        return output, labels

    def metrics(self, train: bool = False) -> Union[Metric, MetricCollection]:
        return MetricCollection(self.train_metrics) if train else MetricCollection(self.val_metrics)<|MERGE_RESOLUTION|>--- conflicted
+++ resolved
@@ -82,50 +82,6 @@
             MaskedAccuracy(ignore_index=ignore_index),
         ]
         self.train_metrics = []
-<<<<<<< HEAD
-=======
-        self.val_metrics = []
-
-        # TODO (Moin): make sure this is moved to be dataset-specific
-        # if config.num_labels=1, then we are training a regression task, so we should update our loss functions
-        if config.num_labels == 1:
-            self.train_loss = MeanSquaredError()
-            self.val_loss = MeanSquaredError()
-
-            self.train_spearman = SpearmanCorrcoef()
-            self.val_spearman = SpearmanCorrcoef()
-
-            self.train_metrics.extend([self.train_loss, self.train_spearman])
-            self.val_metrics.extend([self.val_loss, self.val_spearman])
-
-        if config.num_labels == 2:
-            self.train_f1 = BinaryF1Score()
-            self.val_f1 = BinaryF1Score()
-
-            self.train_metrics.extend([self.train_f1])
-            self.val_metrics.extend([self.val_f1])
-
-        if config.num_labels > 1 and config.num_labels != config.vocab_size:
-            self.train_acc = Accuracy()
-            self.val_acc = Accuracy()
-
-            self.train_matthews = MatthewsCorrcoef(num_classes=config.num_labels)
-            self.val_matthews = MatthewsCorrcoef(num_classes=config.num_labels)
-
-            self.train_metrics.extend([self.train_acc, self.train_matthews])
-            self.val_metrics.extend([self.val_acc, self.val_matthews])
-
-        if config.num_labels == config.vocab_size:  # tests for MLM pre-training
-            ignore_index = -100
-            self.train_loss = LanguageCrossEntropy(ignore_index=ignore_index, vocab_size=config.num_labels)
-            self.val_loss = LanguageCrossEntropy(ignore_index=ignore_index, vocab_size=config.num_labels)
-
-            self.train_acc = MaskedAccuracy(ignore_index=ignore_index)
-            self.val_acc = MaskedAccuracy(ignore_index=ignore_index)
-
-            self.train_metrics.extend([self.train_loss, self.train_acc])
-            self.val_metrics.extend([self.val_loss, self.val_acc])
->>>>>>> 70c8ecf9
 
     def loss(self, outputs: Mapping, batch: Batch) -> Union[torch.Tensor, Sequence[torch.Tensor]]:
         if outputs.get('loss', None) is not None:
