# Copyright 2021 MosaicML. All Rights Reserved.

"""The state of the trainer."""
from __future__ import annotations

import contextlib
import logging
import textwrap
import warnings
from typing import TYPE_CHECKING, Any, Callable, ContextManager, Dict, List, Optional, Sequence, Union, cast

import torch
import torch.nn.modules.utils
from torch.nn.parallel import DistributedDataParallel
from torch.optim import Optimizer

from composer.core.precision import Precision
from composer.core.serializable import Serializable
from composer.core.time import Time, Timer, TimeUnit
from composer.utils import dist, ensure_tuple

if TYPE_CHECKING:
    import deepspeed

    import composer.core.types as types
    from composer.core.algorithm import Algorithm
    from composer.core.callback import Callback
    from composer.core.evaluator import Evaluator
    from composer.profiler import Profiler

__all__ = ["State"]

logger = logging.getLogger(__name__)


def _default_precision_factory() -> Callable[[Union[str, Precision]], ContextManager]:
    """Returns a context manager to automatically cast to a specific precision.

    Args:
        precision (str or Precision): Precision for the context
    """
    if torch.cuda.is_available():
        return lambda precision: torch.cuda.amp.autocast(Precision(precision) == Precision.AMP)
    else:

        def null(precision):
            assert Precision(
                precision) != Precision.AMP, "Precision AMP is only available when `torch.cuda.is_available() == True`."
            return contextlib.nullcontext()

        return null


def _ensure_backwards_compatible_checkpointing(state_dict: Dict[str, Any]):
    # v0.4.1 removed the leading underscores for the keys in the state_dict
    # It also renamed _is_model_ddp_wrapped to is_model_ddp
    state = {}
    for k, v in state_dict.items():
        if k == "_is_model_ddp_wrapped":
            k = "is_model_ddp"
        if k.startswith("_"):
            k = k[1:]
        state[k] = v
    return state


_STATE_DICT_SERIALIZED_ATTRIBUTES = [
    # List of attributes that are serialized with state_dict
    # Only the attributes listed in state.serialized_attributes will actually be saved.
    "model",
    "optimizers",
    "schedulers",
    "algorithms",
    "callbacks",
    "scaler",
    "timer",
]


class State(Serializable):
    """The state of the trainer.

    Contains variables that the trainer tracks throughout the training loop. Note that all the necessary parts (i.e.,
    :attr:`serialized_attributes`) of state are serialized when the trainer is checkpointed so that it can be used
    restore the trainer and continue training from a checkpoint.  :mod:`~composer.algorithms` are able to modify an
    instance of this class in-place.


    .. note::

        An instance of this class is automatically constructed by the :class:`~.Trainer` constructor. A user need
        not instantiate this class.

    Args:
        model (torch.nn.Module): The model, typically as a subclass of :class:`~.ComposerModel`.
        rank_zero_seed (int): The seed used on the rank zero process. It is assumed that each rank's seed is
            ``rank_zero_seed + dist.get_global_rank()``.
        grad_accum (int): The number of gradient accumulation steps to use. With this argument, micro batch size for
            each device becomes ``microbatch_size = train_batch_size / (num_devices * grad_accum)``.
        train_dataloader (types.DataLoader, DataSpec, or dict):
            The :class:`~.types.DataLoader`, :class:`~.DataSpec`, or dict of :class:`~.DataSpec` kwargs to used for training.
        evaluators (evaluator.Evaluator | Sequence[evaluator.Evaluator]):
            The evaluators contain the evaluation dataset(s) used for evaluation with specific metrics.
        max_duration (str or Time): The maximum duration to train for.
        precision (str | Precision): The numerical precision to use for training. See :class:`~.Precision` for
            the supported precisions.
        precision_context (Callable[[Precision], ContextManager]): Function to produce a context manager to mandate precision.
        optimizers (torch.optim.Optimizer | Sequence[torch.optim.Optimizer], optional): The optimizer being used to train the model.
            Multiple optimizers are not currently supported.
        schedulers (types.PyTorchScheduler | Sequence[types.PyTorchScheduler], optional):
            The learning rate scheduler (can also be a list or tuple of schedulers).
        scaler (torch.cuda.amp.GradScaler, optional): The gradient scaler in use for mixed precision training.
        algorithms (Algorithm | Sequence[Algorithm], optional): The algorithms used for training.
        callbacks (Callback | Sequence[Callback], optional): The callbacks used for training.
        profiler (Optional[Profiler]): The Composer profiler.

    Attributes:
        batch (types.Batch): The batch. This will be the entire batch during the :attr:`.Event.AFTER_DATALOADER`, or a
            microbatch between :attr:`.Event.BATCH_START` and :attr:`.Event.BATCH_END`.
        batch_num_samples (int): The number of samples in the :attr:`batch`.
        batch_num_tokens (int): The number of tokens in the :attr:`batch`.

        loss (torch.Tensor | Sequence[torch.Tensor]): The most recently computed loss.
        outputs (torch.Tensor | Sequence[torch.Tensor]): The most recently computed output from the model's forward pass.
        timer (Timer): The timer that tracks training loop progress.
        serialized_attributes (List[str]): The names of the attribute which are serialized in a checkpoint.

            By default, the following attributes are serialized:

            +-----------------------+-------------------------------------------------------------+
            | Attribute             | Description                                                 |
            +=======================+=============================================================+
            | model                 | The model under training.                                   |
            +-----------------------+-------------------------------------------------------------+
            | optimizers            | The optimizers being used to train the model.               |
            +-----------------------+-------------------------------------------------------------+
            | schedulers            | The learning rate schedulers.                               |
            +-----------------------+-------------------------------------------------------------+
            | algorithms            | The algorithms used for training.                           |
            +-----------------------+-------------------------------------------------------------+
            | callbacks             | The callbacks used for training.                            |
            +-----------------------+-------------------------------------------------------------+
            | scaler                | The gradient scaler in use for mixed precision training.    |
            +-----------------------+-------------------------------------------------------------+
            | timer                 | The timer that tracks training loop progress.               |
            +-----------------------+-------------------------------------------------------------+
            | is_model_ddp          | Whether the model is an instance of                         |
            |                       | :class:`~torch.nn.parallel.DistributedDataParallel`.        |
            +-----------------------+-------------------------------------------------------------+
            | rank_zero_seed        | The seed of the rank zero process.                          |
            +-----------------------+-------------------------------------------------------------+
    """

    _max_duration: Time[int]
    _steps_per_epoch: Optional[int]
    batch: types.Batch
    batch_num_samples: int
    batch_num_tokens: int
    loss: Union[torch.Tensor, Sequence[torch.Tensor]]
    outputs: Union[torch.Tensor, Sequence[torch.Tensor]]
    _schedulers: List[types.PyTorchScheduler]

    def __init__(
        self,
        # model
        model: torch.nn.Module,

        # stopping conditions
        max_duration: Union[str, Time[int]],
        rank_zero_seed: int,

        # data configurations
        train_dataloader: types.DataLoader,
        evaluators: Optional[Union[Evaluator, Sequence[Evaluator]]] = None,
        grad_accum: int = 1,

        # precision
        precision: Union[str, Precision] = Precision.FP32,
        precision_context: Callable[[Precision], ContextManager] = _default_precision_factory(),

        # optimizers
        optimizers: Optional[Union[Optimizer, Sequence[Optimizer]]] = None,

        # scaler
        scaler: Optional[torch.cuda.amp.grad_scaler.GradScaler] = None,

        # algorithms and callbacks
        algorithms: Optional[Union[Algorithm, Sequence[Algorithm]]] = None,
        callbacks: Optional[Union[Callback, Sequence[Callback]]] = None,

        # steps per epoch
        steps_per_epoch: Optional[int] = None,
    ):
        self.rank_zero_seed = rank_zero_seed
        self.model = model
        self.grad_accum = grad_accum
        self.train_dataloader = train_dataloader
        self.evaluators = list(ensure_tuple(evaluators))
        self.max_duration = max_duration
        self.steps_per_epoch = steps_per_epoch

        self.timer = Timer()
        self._precision = Precision(precision)
        self._precision_context = precision_context

        if optimizers is None:
            self._optimizers = []
        else:
            self._optimizers = list(ensure_tuple(optimizers))

        self._schedulers = []

        self.scaler = scaler
        self._algorithms = list(ensure_tuple(algorithms))
        self._callbacks = list(ensure_tuple(callbacks))

        self.profiler: Optional[Profiler] = None
        # These attributes will be serialized using .state_dict(), and loaded with .load_state_dict()
        # All other attributes will not be serialized.
        # For simplicity, omit the leading underscore for private attributes.
        # For example, even though the optimizers are stored on the state
        # as the "_optimizers" attribute, here we specify just "optimizers"
        self.serialized_attributes = [
            "model",
            "is_model_ddp",
            "optimizers",
            "schedulers",
            "algorithms",
            "callbacks",
            "scaler",
            "timer",
            "rank_zero_seed",
        ]

    @property
    def seed(self):
        """The seed for the current rank."""
        return self.rank_zero_seed + dist.get_global_rank()

    @property
    def max_duration(self):
        """The maximum training duration."""
        return self._max_duration

    @max_duration.setter
    def max_duration(self, max_duration: Union[str, Time[int]]):
        if isinstance(max_duration, str):
            max_duration = cast(Time[int], Time.from_timestring(max_duration))
        if max_duration.unit == TimeUnit.DURATION:
            raise ValueError("TimeUnit.DURATION is not allowed as a unit for max_duration")
        self._max_duration = max_duration

    def get_elapsed_duration(self) -> Time[float]:
        """Get the elapsed training duration.

        Returns:
            Time: The elapsed duration, in :attr:`TimeUnit.DURATION`. ``Time(0.0, TimeUnit.DURATION)`` represents the
                beginning of training and ``Time(1.0, TimeUnit.DURATION)`` represents a completed training process.
        """
        return self.timer.get(self.max_duration.unit) / self.max_duration

    @property
    def optimizers(self):
        return self._optimizers

    @optimizers.setter
    def optimizers(self, optimizers: Union[Optimizer, Sequence[Optimizer]]):
        self._optimizers[:] = ensure_tuple(optimizers)

    @property
    def schedulers(self):
        return self._schedulers

    @schedulers.setter
    def schedulers(self, schedulers: types.PyTorchScheduler):
        self._schedulers[:] = ensure_tuple(schedulers)

    @property
    def callbacks(self):
        return self._callbacks

    @callbacks.setter
    def callbacks(self, callbacks: Sequence[Callback]):
        self._callbacks[:] = callbacks

    @property
    def algorithms(self):
        return self._algorithms

    @algorithms.setter
    def algorithms(self, algorithms: Sequence[Algorithm]):
        self._algorithms[:] = algorithms

    def state_dict(self) -> Dict[str, Any]:
        """Returns the state as a :class:`dict`."""
        state_dict = {}

        for attribute_name in self.serialized_attributes:
            attribute_value = getattr(self, attribute_name)
            if attribute_name == "model":
                # Save model directly instead of by class name, since model may be wrapped by DistributedDataParallel
                serialized_value = attribute_value.state_dict()
            else:
                if attribute_name in _STATE_DICT_SERIALIZED_ATTRIBUTES:
                    serialized_value = {
                        type(obj).__qualname__: obj.state_dict() for obj in ensure_tuple(attribute_value)
                    }
                else:
                    serialized_value = attribute_value

            state_dict[attribute_name] = serialized_value

        return state_dict

<<<<<<< HEAD
    def load_model_state(self, state_dict: types.StateDict, strict: bool, ignore_model_keys: List[str] = None):
=======
    def load_model_state(self, state_dict: Dict[str, Any], strict: bool):
>>>>>>> 6d39a385
        """Loads the model's state from a state_dict.

        Args:
            state_dict (Dict[str, Any]): The state dict, generated from a previous call to :meth:`state_dict`.
            strict (bool): Whether the keys (i.e., model parameter names) in the model state dict should
                perfectly match the keys in the model instance.
        """
<<<<<<< HEAD
        # consume the DDP module.* prefix in order to match model weight names
        if state_dict["_is_model_ddp_wrapped"] and not isinstance(self.model, DistributedDataParallel):
=======
        if state_dict["is_model_ddp"] and not self.is_model_ddp:
>>>>>>> 6d39a385
            torch.nn.modules.utils.consume_prefix_in_state_dict_if_present(state_dict['model'], "module.")

        # if necessary, delete some keys from the state_dict
        if ignore_model_keys is not None and len(ignore_model_keys) > 0:
            for key in ignore_model_keys:
                del state_dict['model'][key]

        # load checkpoint
        missing_keys, unexpected_keys = self.model.load_state_dict(state_dict['model'], strict=strict)
        if len(missing_keys) > 0:
            logger.warning(f"Found these missing keys in the checkpoint: {', '.join(missing_keys)}")
        if len(unexpected_keys) > 0:
            logger.warning(f"Found these unexpected keys in the checkpoint: {', '.join(unexpected_keys)}")

    def load_state_dict(self, state: Dict[str, Any], strict: bool = False):
        """Loads the state.

        Args:
            state (Dict[str, Any]): object returned from call to :meth:`state_dict`.
            strict (bool): whether the keys in the ``state["model"]`` should perfectly match the keys in the
                ``self.model``. Defaults to False.
        """

        state = _ensure_backwards_compatible_checkpointing(state)

        for attribute_name, serialized_value in state.items():
            if attribute_name not in self.serialized_attributes:
                # it's possible some attributes we removed
                continue

            if attribute_name == "model":
                self.load_model_state(state, strict=strict)
                continue
            state_field_value = getattr(self, attribute_name)
            if attribute_name in _STATE_DICT_SERIALIZED_ATTRIBUTES:
                for target in ensure_tuple(state_field_value):
                    if type(target).__qualname__ not in serialized_value:
                        warnings.warn(
                            f"{type(target).__qualname__} is not in the state_dict. Its state will not be restored.",
                            category=UserWarning)
                        continue
                    source = serialized_value[type(target).__qualname__]
                    target.load_state_dict(source)
            else:
                # direct serialization
                try:
                    setattr(self, attribute_name, serialized_value)
                except AttributeError:
                    # ignore AttributeError for properties that have getters but not setters.
                    pass

    @property
    def steps_per_epoch(self):
        """int: The maximum number of steps (batches) per epoch."""
        if self._steps_per_epoch is None:
            return len(self.train_dataloader)
        return self._steps_per_epoch

    @steps_per_epoch.setter
    def steps_per_epoch(self, steps_per_epoch: Optional[int]):
        try:
            dataloader_len = len(self.train_dataloader)
        except (TypeError, NotImplementedError):
            dataloader_len = None
        if dataloader_len is not None and steps_per_epoch is not None and steps_per_epoch > dataloader_len:
            warnings.warn(
                textwrap.dedent(f"""\
                    SubsetNumBatchesWarning: The steps_per_epoch({steps_per_epoch})
                    is greater than the number of batches in the training dataloader
                    ({dataloader_len})"""))
        self._steps_per_epoch = steps_per_epoch

    @property
    def precision(self):
        """The numerical precision to use for training.

        See :class:`~.Precision` for the supported precisions.
        """
        return self._precision

    @precision.setter
    def precision(self, precision: Union[str, Precision]):
        self._precision = Precision(precision)

    @property
    def batch_pair(self) -> types.BatchPair:
        """:attr:`~.types.BatchPair`: The current batch, represented as a :attr:`~.types.BatchPair`.

        Raises:
            TypeError: If the current batch is not a :attr:`~.types.BatchPair`.
        """
        from composer.core.types import as_batch_pair
        return as_batch_pair(self.batch)

    @property
    def batch_dict(self) -> types.BatchDict:
        """:attr:`~.types.BatchDict`: The current batch, represented as a :attr:`~.types.BatchDict`.

        Raises:
            TypeError: If the current batch is not a :attr:`~.types.BatchDict`.
        """
        from composer.core.types import as_batch_dict
        return as_batch_dict(self.batch)

    @property
    def precision_context(self):
        return self._precision_context(self.precision)

    @property
    def is_model_deepspeed(self) -> bool:
        """Whether :attr:`model` is an instance of a :class:`~deepspeed.DeepSpeedEngine`."""
        try:
            import deepspeed
        except ImportError:
            return False
        else:
            return isinstance(self.model, deepspeed.DeepSpeedEngine)

    @property
    def is_model_ddp(self):
        """Whether :attr:`model` is an instance of a :class:`.DistributedDataParallel`."""
        return isinstance(self.model, DistributedDataParallel)

    @property
    def deepspeed_model(self) -> deepspeed.DeepSpeedEngine:
        """Cast :attr:`model` to :class:`~deepspeed.DeepSpeedEngine`."""
        if self.is_model_deepspeed:
            return cast("deepspeed.DeepSpeedEngine", self.model)
        raise TypeError("state.model is not a DeepSpeed model")<|MERGE_RESOLUTION|>--- conflicted
+++ resolved
@@ -312,11 +312,7 @@
 
         return state_dict
 
-<<<<<<< HEAD
-    def load_model_state(self, state_dict: types.StateDict, strict: bool, ignore_model_keys: List[str] = None):
-=======
     def load_model_state(self, state_dict: Dict[str, Any], strict: bool):
->>>>>>> 6d39a385
         """Loads the model's state from a state_dict.
 
         Args:
@@ -324,12 +320,7 @@
             strict (bool): Whether the keys (i.e., model parameter names) in the model state dict should
                 perfectly match the keys in the model instance.
         """
-<<<<<<< HEAD
-        # consume the DDP module.* prefix in order to match model weight names
-        if state_dict["_is_model_ddp_wrapped"] and not isinstance(self.model, DistributedDataParallel):
-=======
         if state_dict["is_model_ddp"] and not self.is_model_ddp:
->>>>>>> 6d39a385
             torch.nn.modules.utils.consume_prefix_in_state_dict_if_present(state_dict['model'], "module.")
 
         # if necessary, delete some keys from the state_dict
