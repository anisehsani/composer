# Copyright 2022 MosaicML Composer authors
# SPDX-License-Identifier: Apache-2.0

"""Composer."""

<<<<<<< HEAD
__version__ = "0.7.1"
=======
from composer.core import Algorithm, Callback, DataSpec, Engine, Evaluator, Event, State, Time, Timestamp, TimeUnit
from composer.loggers import Logger
from composer.models import ComposerModel
from composer.trainer import Trainer

__all__ = [
    'Algorithm',
    'Callback',
    'DataSpec',
    'Engine',
    'Evaluator',
    'Event',
    'State',
    'Time',
    'Timestamp',
    'TimeUnit',
    'Logger',
    'ComposerModel',
    'Trainer',
]

__version__ = '0.7.0'
>>>>>>> 217c3146
<|MERGE_RESOLUTION|>--- conflicted
+++ resolved
@@ -3,9 +3,6 @@
 
 """Composer."""
 
-<<<<<<< HEAD
-__version__ = "0.7.1"
-=======
 from composer.core import Algorithm, Callback, DataSpec, Engine, Evaluator, Event, State, Time, Timestamp, TimeUnit
 from composer.loggers import Logger
 from composer.models import ComposerModel
@@ -27,5 +24,4 @@
     'Trainer',
 ]
 
-__version__ = '0.7.0'
->>>>>>> 217c3146
+__version__ = '0.7.0'