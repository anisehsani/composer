# Copyright 2021 MosaicML. All Rights Reserved.

"""
Example usage and definition of hparams
"""
from __future__ import annotations

import os
from dataclasses import dataclass
from typing import TYPE_CHECKING, List, Optional

import yahp as hp

import composer
from composer import datasets
from composer.algorithms import AlgorithmHparams, get_algorithm_registry
from composer.callbacks import (BenchmarkerHparams, CallbackHparams, GradMonitorHparams, LRMonitorHparams,
                                MemoryMonitorHparams, RunDirectoryUploaderHparams, SpeedMonitorHparams,
                                TorchProfilerHparams)
from composer.core.types import Precision
from composer.datasets import DataloaderHparams
from composer.loggers import (BaseLoggerBackendHparams, FileLoggerBackendHparams, TQDMLoggerBackendHparams,
                              WandBLoggerBackendHparams)
from composer.models import (CIFARResNetHparams, EfficientNetB0Hparams, GPT2Hparams, MnistClassifierHparams,
                             ModelHparams, ResNet18Hparams, ResNet50Hparams, ResNet101Hparams, UnetHparams)
from composer.optim import (AdamHparams, AdamWHparams, DecoupledAdamWHparams, DecoupledSGDWHparams, OptimizerHparams,
                            RAdamHparams, RMSPropHparams, SchedulerHparams, SGDHparams, scheduler)
<<<<<<< HEAD
from composer.profiler import MosaicProfilerHparams
=======
from composer.trainer.deepspeed import DeepSpeedHparams
>>>>>>> 7398ee32
from composer.trainer.devices import CPUDeviceHparams, DeviceHparams, GPUDeviceHparams
from composer.utils import ddp

if TYPE_CHECKING:
    from composer.trainer.trainer import Trainer

optimizer_registry = {
    "adam": AdamHparams,
    "adamw": AdamWHparams,
    "decoupled_adamw": DecoupledAdamWHparams,
    "radam": RAdamHparams,
    "sgd": SGDHparams,
    "decoupled_sgdw": DecoupledSGDWHparams,
    "rmsprop": RMSPropHparams,
}

scheduler_registry = {
    "step": scheduler.StepLRHparams,
    "multistep": scheduler.MultiStepLRHparams,
    "exponential": scheduler.ExponentialLRHparams,
    "cosine_decay": scheduler.CosineAnnealingLRHparams,
    "cosine_warmrestart": scheduler.CosineAnnealingWarmRestartsHparams,
    "warmup": scheduler.WarmUpLRHparams,
    "constant": scheduler.ConstantLRHparams,
}

model_registry = {
    "unet": UnetHparams,
    "efficientnetb0": EfficientNetB0Hparams,
    "resnet56_cifar10": CIFARResNetHparams,
    "resnet101": ResNet101Hparams,
    "resnet50": ResNet50Hparams,
    "resnet18": ResNet18Hparams,
    "mnist_classifier": MnistClassifierHparams,
    "gpt2": GPT2Hparams,
}

dataset_registry = {
    "brats": datasets.BratsDatasetHparams,
    "imagenet": datasets.ImagenetDatasetHparams,
    "cifar10": datasets.CIFAR10DatasetHparams,
    "mnist": datasets.MNISTDatasetHparams,
    "lm": datasets.LMDatasetHparams,
}

algorithms_registry = get_algorithm_registry()

callback_registry = {
    "torch_profiler": TorchProfilerHparams,
    "speed_monitor": SpeedMonitorHparams,
    "benchmarker": BenchmarkerHparams,
    "lr_monitor": LRMonitorHparams,
    "grad_monitor": GradMonitorHparams,
    "memory_monitor": MemoryMonitorHparams,
    "run_directory_uploader": RunDirectoryUploaderHparams,
}

logger_registry = {
    "file": FileLoggerBackendHparams,
    "wandb": WandBLoggerBackendHparams,
    "tqdm": TQDMLoggerBackendHparams,
}

device_registry = {
    "gpu": GPUDeviceHparams,
    "cpu": CPUDeviceHparams,
}


@dataclass
class TrainerHparams(hp.Hparams):
    """Params for the :class:`Trainer`.

    See the documentation for the :class:`Trainer`.
    """
    hparams_registry = {  # type: ignore
        "algorithms": algorithms_registry,
        "optimizer": optimizer_registry,
        "schedulers": scheduler_registry,
        "loggers": logger_registry,
        "model": model_registry,
        "train_dataset": dataset_registry,
        "val_dataset": dataset_registry,
        "callbacks": callback_registry,
        "device": device_registry,
    }

    device: DeviceHparams = hp.required(doc="Device Parameters")
    train_dataset: datasets.DatasetHparams = hp.required(doc="Training dataset hparams")
    val_dataset: datasets.DatasetHparams = hp.required(doc="Validation dataset hparams")

    optimizer: OptimizerHparams = hp.required(doc="Optimizer to use")

    model: ModelHparams = hp.required(doc="model")
    loggers: List[BaseLoggerBackendHparams] = hp.required(doc="loggers to use")

    max_epochs: int = hp.required(
        doc="training time in epochs and/or batches (e.g., 90ep5ba)",
        template_default=10,
    )

    total_batch_size: int = hp.required(
        doc="batch size for each optimization step, across all devices and gradient accumulations.",
        template_default=2048,
    )
    eval_batch_size: int = hp.required(
        doc="batch size to use for each evaluation step",
        template_default=2048,
    )

    dataloader: DataloaderHparams = hp.required(doc="dataloader hparams")

    grad_accum: int = hp.required(
        template_default=1,
        doc=
        "Determines the number of microbatches to split a per-gpu batch into, used to compensate for low-memory-capacity devices."
    )
    precision: Precision = hp.required(doc="Precision to use for training", template_default=Precision.AMP)
    ddp_sync_strategy: Optional[ddp.DDPSyncStrategy] = hp.optional(
        doc="The strategy for synchronizing DDP. Default value ``None`` causes the "
        "trainer to auto-select a value depending on what algorithms are used.",
        default=None)
    ddp_timeout: float = hp.optional(doc="Timeout, in seconds, for initializing the DDP process group.", default=5.0)

    deepspeed: Optional[DeepSpeedHparams] = hp.optional(doc="Configuration for DeepSpeed.", default=None)

    grad_clip_norm: Optional[float] = hp.optional(
        default=None, doc='the norm to clip gradient magnitudes to. Default: None (no clip)')

    algorithms: List[AlgorithmHparams] = hp.optional(doc="Algorithms to employ", default_factory=list)
    schedulers: List[SchedulerHparams] = hp.optional(doc="Scheduler sequence", default_factory=list)
    seed: Optional[int] = hp.optional(default=None, doc="random seed to set")
    validate_every_n_epochs: int = hp.optional(
        doc="Validate every N epochs. Set to -1 to never validate on a epochwise frequency. Defaults to 1", default=1)
    validate_every_n_batches: int = hp.optional(
        doc="Validate every N batches. Set to -1 to never validate on a batchwise frequency. Defaults to -1.",
        default=-1)
    callbacks: List[CallbackHparams] = hp.optional(doc="Callback hparams", default_factory=list)

    checkpoint_filepath: Optional[str] = hp.optional(doc="Path to an existing checkpoint file to load from.",
                                                     default=None)

    checkpoint_interval_unit: Optional[str] = hp.optional(
        doc=
        "Unit for the checkpoint save interval -- should be 'ep' for epochs; 'ba' for batches, or None to disable checkpointing",
        default=None)
    checkpoint_interval: int = hp.optional(doc="Interval for checkpointing.", default=1)
    checkpoint_folder: str = hp.optional(
        doc="Folder in which to save checkpoint files. Relative to the run directory, if set."
        "Defaults to `checkpoints`.",
        default="checkpoints")

    deterministic_mode: bool = hp.optional(doc="Run the model deterministically. Experimental. Performance"
                                           "degradations expected. Certain Torch modules may not have"
                                           "deterministic implementations, which will result in a crash.",
                                           default=False)

    compute_training_metrics: bool = hp.optional(doc="Log validation metrics on training data", default=False)
    log_level: str = hp.optional(doc="Python loglevel to use composer", default="INFO")

    mosaic_profiler: Optional[MosaicProfilerHparams] = hp.optional(doc="Mosaic profiler hparams", default=None)

    def validate(self):
        super().validate()

        deepspeed_enabled = self.deepspeed and self.deepspeed.enabled

        if not deepspeed_enabled and Precision(self.precision) == Precision.FP16:
            raise ValueError("FP16 precision is only supported when training with DeepSpeed.")

        if deepspeed_enabled and self.deterministic_mode:
            raise ValueError("Deterministic mode is not supported with DeepSpeed.")

        if deepspeed_enabled and isinstance(self.device, CPUDeviceHparams):
            raise ValueError("Training on CPUs is not supported with DeepSpeed.")

        world_size = ddp.get_world_size()

        if self.total_batch_size % world_size != 0:
            raise ValueError(
                f"Batch size ({self.total_batch_size}) not divisible by the total number of processes ({world_size}).")

        if self.eval_batch_size % world_size != 0:
            raise ValueError(
                f"Eval batch size ({self.eval_batch_size}) not divisible by the total number of processes ({world_size})."
            )

    def initialize_object(self) -> Trainer:
        from composer.trainer.trainer import Trainer
        return Trainer.create_from_hparams(hparams=self)

    def set_datadir(self, datadir: str) -> None:
        """Override the ``datadir`` property in the :attr:`train_dataset` and :attr:`val_dataset`.

        Args:
            datadir (str): The datadir
        """
        self.train_dataset.datadir = datadir
        self.val_dataset.datadir = datadir

    @classmethod
    def load(cls, model: str) -> TrainerHparams:
        model_hparams_file = os.path.join(
            os.path.dirname(composer.__file__),
            "yamls",
            "models",
            f"{model}.yaml",
        )
        trainer_hparams = TrainerHparams.create(model_hparams_file, cli_args=False)
        assert isinstance(trainer_hparams, TrainerHparams), "trainer hparams should return an instance of self"
        return trainer_hparams<|MERGE_RESOLUTION|>--- conflicted
+++ resolved
@@ -25,11 +25,8 @@
                              ModelHparams, ResNet18Hparams, ResNet50Hparams, ResNet101Hparams, UnetHparams)
 from composer.optim import (AdamHparams, AdamWHparams, DecoupledAdamWHparams, DecoupledSGDWHparams, OptimizerHparams,
                             RAdamHparams, RMSPropHparams, SchedulerHparams, SGDHparams, scheduler)
-<<<<<<< HEAD
 from composer.profiler import MosaicProfilerHparams
-=======
 from composer.trainer.deepspeed import DeepSpeedHparams
->>>>>>> 7398ee32
 from composer.trainer.devices import CPUDeviceHparams, DeviceHparams, GPUDeviceHparams
 from composer.utils import ddp
 
