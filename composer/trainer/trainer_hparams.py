# Copyright 2021 MosaicML. All Rights Reserved.

"""
Example usage and definition of hparams
"""
from __future__ import annotations

import os
import textwrap
from dataclasses import dataclass
from typing import TYPE_CHECKING, List, Optional

import yahp as hp

import composer
from composer import datasets
from composer.algorithms import AlgorithmHparams, get_algorithm_registry
from composer.callbacks import (BenchmarkerHparams, CallbackHparams, GradMonitorHparams, LRMonitorHparams,
                                MemoryMonitorHparams, RunDirectoryUploaderHparams, SpeedMonitorHparams,
                                TorchProfilerHparams)
from composer.core.types import Precision
from composer.datasets import DataloaderHparams
<<<<<<< HEAD
from composer.datasets.dataset_registry import get_dataset_registry
from composer.datasets.evaluator import EvaluatorHparams
from composer.loggers import (BaseLoggerBackendHparams, FileLoggerBackendHparams, TQDMLoggerBackendHparams,
                              WandBLoggerBackendHparams)
=======
from composer.loggers import (BaseLoggerBackendHparams, FileLoggerBackendHparams, MosaicMLLoggerBackendHparams,
                              TQDMLoggerBackendHparams, WandBLoggerBackendHparams)
>>>>>>> 8d5cac6c
from composer.models import (CIFARResNetHparams, EfficientNetB0Hparams, GPT2Hparams, MnistClassifierHparams,
                             ModelHparams, ResNet18Hparams, ResNet50Hparams, ResNet101Hparams, UnetHparams)
from composer.optim import (AdamHparams, AdamWHparams, DecoupledAdamWHparams, DecoupledSGDWHparams, OptimizerHparams,
                            RAdamHparams, RMSPropHparams, SchedulerHparams, SGDHparams, scheduler)
from composer.trainer.deepspeed import DeepSpeedHparams
from composer.trainer.devices import CPUDeviceHparams, DeviceHparams, GPUDeviceHparams
from composer.utils import ddp

if TYPE_CHECKING:
    from composer.trainer.trainer import Trainer

optimizer_registry = {
    "adam": AdamHparams,
    "adamw": AdamWHparams,
    "decoupled_adamw": DecoupledAdamWHparams,
    "radam": RAdamHparams,
    "sgd": SGDHparams,
    "decoupled_sgdw": DecoupledSGDWHparams,
    "rmsprop": RMSPropHparams,
}

scheduler_registry = {
    "step": scheduler.StepLRHparams,
    "multistep": scheduler.MultiStepLRHparams,
    "exponential": scheduler.ExponentialLRHparams,
    "linear_decay": scheduler.LinearLRHparams,
    "cosine_decay": scheduler.CosineAnnealingLRHparams,
    "cosine_warmrestart": scheduler.CosineAnnealingWarmRestartsHparams,
    "warmup": scheduler.WarmUpLRHparams,
    "constant": scheduler.ConstantLRHparams,
}

model_registry = {
    "unet": UnetHparams,
    "efficientnetb0": EfficientNetB0Hparams,
    "resnet56_cifar10": CIFARResNetHparams,
    "resnet101": ResNet101Hparams,
    "resnet50": ResNet50Hparams,
    "resnet18": ResNet18Hparams,
    "mnist_classifier": MnistClassifierHparams,
    "gpt2": GPT2Hparams,
}

<<<<<<< HEAD
dataset_registry = get_dataset_registry()
=======
dataset_registry = {
    "brats": datasets.BratsDatasetHparams,
    "imagenet": datasets.ImagenetDatasetHparams,
    "cifar10": datasets.CIFAR10DatasetHparams,
    "mnist": datasets.MNISTDatasetHparams,
    "lm": datasets.LMDatasetHparams,
}
>>>>>>> 8d5cac6c

algorithms_registry = get_algorithm_registry()

callback_registry = {
    "torch_profiler": TorchProfilerHparams,
    "speed_monitor": SpeedMonitorHparams,
    "benchmarker": BenchmarkerHparams,
    "lr_monitor": LRMonitorHparams,
    "grad_monitor": GradMonitorHparams,
    "memory_monitor": MemoryMonitorHparams,
    "run_directory_uploader": RunDirectoryUploaderHparams,
}

logger_registry = {
    "file": FileLoggerBackendHparams,
    "wandb": WandBLoggerBackendHparams,
    "tqdm": TQDMLoggerBackendHparams,
    "mosaicml": MosaicMLLoggerBackendHparams,
}

device_registry = {
    "gpu": GPUDeviceHparams,
    "cpu": CPUDeviceHparams,
}


@dataclass
class TrainerHparams(hp.Hparams):
    """Params for the :class:`Trainer`.

    See the documentation for the :class:`Trainer`.
    """
    hparams_registry = {  # type: ignore
        "algorithms": algorithms_registry,
        "optimizer": optimizer_registry,
        "schedulers": scheduler_registry,
        "loggers": logger_registry,
        "model": model_registry,
        "train_dataset": dataset_registry,
        "val_dataset": dataset_registry,
        "callbacks": callback_registry,
        "device": device_registry,
    }

    device: DeviceHparams = hp.required(doc="Device Parameters")
    train_dataset: datasets.DatasetHparams = hp.required(doc="Training dataset hparams")

    optimizer: OptimizerHparams = hp.required(doc="Optimizer to use")

    model: ModelHparams = hp.required(doc="model")
    loggers: List[BaseLoggerBackendHparams] = hp.required(doc="loggers to use")

    max_epochs: int = hp.required(
        doc="training time in epochs and/or batches (e.g., 90ep5ba)",
        template_default=10,
    )

    train_batch_size: int = hp.required(
        doc="batch size for each optimization step, across all devices and gradient accumulations.",
        template_default=2048,
    )

    eval_batch_size: int = hp.required(
        doc="batch size to use for each evaluation step",
        template_default=2048,
    )

    dataloader: DataloaderHparams = hp.required(doc="dataloader hparams")

    grad_accum: int = hp.required(
        template_default=1,
        doc=
        "Determines the number of microbatches to split a per-gpu batch into, used to compensate for low-memory-capacity devices."
    )
    precision: Precision = hp.required(doc="Precision to use for training", template_default=Precision.AMP)

    val_dataset: Optional[datasets.DatasetHparams] = hp.optional(doc="Validation dataset hparams", default=None)

    evaluators: Optional[List[EvaluatorHparams]] = hp.optional(doc="Evaluators", default_factory=list)

    ddp_sync_strategy: Optional[ddp.DDPSyncStrategy] = hp.optional(
        doc="The strategy for synchronizing DDP. Default value ``None`` causes the "
        "trainer to auto-select a value depending on what algorithms are used.",
        default=None)
    ddp_timeout: float = hp.optional(doc="Timeout, in seconds, for initializing the DDP process group.", default=5.0)

    deepspeed: Optional[DeepSpeedHparams] = hp.optional(doc="Configuration for DeepSpeed.", default=None)

    grad_clip_norm: Optional[float] = hp.optional(
        default=None, doc='the norm to clip gradient magnitudes to. Default: None (no clip)')

    algorithms: List[AlgorithmHparams] = hp.optional(doc="Algorithms to employ", default_factory=list)
    schedulers: List[SchedulerHparams] = hp.optional(doc="Scheduler sequence", default_factory=list)
    seed: Optional[int] = hp.optional(default=None, doc="random seed to set")
    validate_every_n_epochs: int = hp.optional(
        doc="Validate every N epochs. Set to -1 to never validate on a epochwise frequency. Defaults to 1", default=1)
    validate_every_n_batches: int = hp.optional(
        doc="Validate every N batches. Set to -1 to never validate on a batchwise frequency. Defaults to -1.",
        default=-1)
    callbacks: List[CallbackHparams] = hp.optional(doc="Callback hparams", default_factory=list)

    checkpoint_filepath: Optional[str] = hp.optional(doc="Path to an existing checkpoint file to load from.",
                                                     default=None)

    checkpoint_interval_unit: Optional[str] = hp.optional(
        doc=
        "Unit for the checkpoint save interval -- should be 'ep' for epochs; 'ba' for batches, or None to disable checkpointing",
        default=None)
    checkpoint_interval: int = hp.optional(doc="Interval for checkpointing.", default=1)
    checkpoint_folder: str = hp.optional(
        doc="Folder in which to save checkpoint files. Relative to the run directory, if set."
        "Defaults to `checkpoints`.",
        default="checkpoints")

    train_subset_num_batches: Optional[int] = hp.optional(textwrap.dedent("""If specified,
        finish every epoch early after training on this many batches."""),
                                                          default=None)
    eval_subset_num_batches: Optional[int] = hp.optional(textwrap.dedent("""If specified,
        stop each evaluation after this many batches."""),
                                                         default=None)

    deterministic_mode: bool = hp.optional(doc="Run the model deterministically. Experimental. Performance"
                                           "degradations expected. Certain Torch modules may not have"
                                           "deterministic implementations, which will result in a crash.",
                                           default=False)

    compute_training_metrics: bool = hp.optional(doc="Log validation metrics on training data", default=False)
    log_level: str = hp.optional(doc="Python loglevel to use composer", default="INFO")

    def validate(self):
        super().validate()

        deepspeed_enabled = self.deepspeed and self.deepspeed.enabled

        if not deepspeed_enabled and Precision(self.precision) == Precision.FP16:
            raise ValueError("FP16 precision is only supported when training with DeepSpeed.")

        if deepspeed_enabled and self.deterministic_mode:
            raise ValueError("Deterministic mode is not supported with DeepSpeed.")

        if deepspeed_enabled and isinstance(self.device, CPUDeviceHparams):
            raise ValueError("Training on CPUs is not supported with DeepSpeed.")

        world_size = ddp.get_world_size()

        if self.train_batch_size % world_size != 0:
            raise ValueError(
                f"Batch size ({self.train_batch_size}) not divisible by the total number of processes ({world_size}).")

        if self.eval_batch_size % world_size != 0:
            raise ValueError(
                f"Eval batch size ({self.eval_batch_size}) not divisible by the total number of processes ({world_size})."
            )

        # There should be at least one structure for validation - evaluators or ordinary validation dataset
        if self.val_dataset is None and not self.evaluators:
            raise ValueError("val_dataset and evaluators can't both be empty")

    def initialize_object(self) -> Trainer:
        from composer.trainer.trainer import Trainer
        return Trainer.create_from_hparams(hparams=self)

    def set_datadir(self, datadir: str) -> None:
        """Override the ``datadir`` property in the :attr:`train_dataset` and :attr:`val_dataset`.

        Args:
            datadir (str): The datadir
        """
        self.train_dataset.datadir = datadir
        self.val_dataset.datadir = datadir

    @classmethod
    def load(cls, model: str) -> TrainerHparams:
        model_hparams_file = os.path.join(
            os.path.dirname(composer.__file__),
            "yamls",
            "models",
            f"{model}.yaml",
        )
        trainer_hparams = TrainerHparams.create(model_hparams_file, cli_args=False)
        assert isinstance(trainer_hparams, TrainerHparams), "trainer hparams should return an instance of self"
        return trainer_hparams<|MERGE_RESOLUTION|>--- conflicted
+++ resolved
@@ -20,15 +20,10 @@
                                 TorchProfilerHparams)
 from composer.core.types import Precision
 from composer.datasets import DataloaderHparams
-<<<<<<< HEAD
 from composer.datasets.dataset_registry import get_dataset_registry
 from composer.datasets.evaluator import EvaluatorHparams
-from composer.loggers import (BaseLoggerBackendHparams, FileLoggerBackendHparams, TQDMLoggerBackendHparams,
-                              WandBLoggerBackendHparams)
-=======
 from composer.loggers import (BaseLoggerBackendHparams, FileLoggerBackendHparams, MosaicMLLoggerBackendHparams,
                               TQDMLoggerBackendHparams, WandBLoggerBackendHparams)
->>>>>>> 8d5cac6c
 from composer.models import (CIFARResNetHparams, EfficientNetB0Hparams, GPT2Hparams, MnistClassifierHparams,
                              ModelHparams, ResNet18Hparams, ResNet50Hparams, ResNet101Hparams, UnetHparams)
 from composer.optim import (AdamHparams, AdamWHparams, DecoupledAdamWHparams, DecoupledSGDWHparams, OptimizerHparams,
@@ -72,17 +67,7 @@
     "gpt2": GPT2Hparams,
 }
 
-<<<<<<< HEAD
 dataset_registry = get_dataset_registry()
-=======
-dataset_registry = {
-    "brats": datasets.BratsDatasetHparams,
-    "imagenet": datasets.ImagenetDatasetHparams,
-    "cifar10": datasets.CIFAR10DatasetHparams,
-    "mnist": datasets.MNISTDatasetHparams,
-    "lm": datasets.LMDatasetHparams,
-}
->>>>>>> 8d5cac6c
 
 algorithms_registry = get_algorithm_registry()
 
