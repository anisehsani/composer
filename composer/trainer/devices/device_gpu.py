# Copyright 2021 MosaicML. All Rights Reserved.

from __future__ import annotations

from contextlib import contextmanager
from typing import Generator, Union

import torch
import torch.cuda.amp
import torch.utils.data

from composer.core.types import Precision, StateDict, Tensor
from composer.trainer.devices.device import Device, T_nnModule
from composer.utils import ddp


class DeviceGPU(Device):
    """An extension of :class:`~composer.trainer.devices.device.Device` for GPUs.
    """
    ddp_backend = "nccl"

<<<<<<< HEAD
    def __init__(
        self,
        prefetch_in_cuda_stream: bool,
    ):
        self.prefetch_in_cuda_stream = prefetch_in_cuda_stream
=======
    def __init__(self):
>>>>>>> 7398ee32
        gpu = ddp.get_local_rank()
        self._device = torch.device(f"cuda:{gpu}")
        torch.cuda.set_device(self._device)
        assert torch.cuda.current_device() == gpu

    def module_to_device(self, module: T_nnModule) -> T_nnModule:
<<<<<<< HEAD
        assert self._device is not None
        return module.to(self._device)

    def dataloader_to_device(self, dataloader: DataLoader, prefetch_fn: Optional[TPrefetchFn]) -> DataLoader:
        assert self._device is not None
        return CudaDataLoader(
            dataloader,
            device=self._device,
            prefetch_in_cuda_stream=self.prefetch_in_cuda_stream,
            prefetch_fn=prefetch_fn,
        )

=======
        return module.to(self._device)

>>>>>>> 7398ee32
    def tensor_to_device(self, tensor: Tensor) -> Tensor:
        return tensor.to(self._device, non_blocking=True)

    @contextmanager
    def precision_context(self, precision: Union[str, Precision]) -> Generator[None, None, None]:
        precision = Precision(precision)
        if precision == Precision.FP32:
            enabled = False
        elif precision == Precision.AMP:
            enabled = True
        else:
            raise ValueError(f"Precision {precision} not supported for a GPU")
        with torch.cuda.amp.autocast(enabled):  #type: ignore
            yield

    def state_dict(self) -> StateDict:
        return {
            "rng": torch.cuda.get_rng_state(),
        }

    def load_state_dict(self, state: StateDict) -> None:
        torch.cuda.set_rng_state(state["rng"])<|MERGE_RESOLUTION|>--- conflicted
+++ resolved
@@ -19,38 +19,15 @@
     """
     ddp_backend = "nccl"
 
-<<<<<<< HEAD
-    def __init__(
-        self,
-        prefetch_in_cuda_stream: bool,
-    ):
-        self.prefetch_in_cuda_stream = prefetch_in_cuda_stream
-=======
     def __init__(self):
->>>>>>> 7398ee32
         gpu = ddp.get_local_rank()
         self._device = torch.device(f"cuda:{gpu}")
         torch.cuda.set_device(self._device)
         assert torch.cuda.current_device() == gpu
 
     def module_to_device(self, module: T_nnModule) -> T_nnModule:
-<<<<<<< HEAD
-        assert self._device is not None
         return module.to(self._device)
 
-    def dataloader_to_device(self, dataloader: DataLoader, prefetch_fn: Optional[TPrefetchFn]) -> DataLoader:
-        assert self._device is not None
-        return CudaDataLoader(
-            dataloader,
-            device=self._device,
-            prefetch_in_cuda_stream=self.prefetch_in_cuda_stream,
-            prefetch_fn=prefetch_fn,
-        )
-
-=======
-        return module.to(self._device)
-
->>>>>>> 7398ee32
     def tensor_to_device(self, tensor: Tensor) -> Tensor:
         return tensor.to(self._device, non_blocking=True)
 
