--- conflicted
+++ resolved
@@ -22,15 +22,11 @@
 from composer.core import Callback, Engine, Event, Logger, State
 from composer.core.algorithm import Algorithm
 from composer.core.logging import BaseLoggerBackend, LogLevel
-<<<<<<< HEAD
-from composer.core.types import Batch, BreakEpochException, Evaluator, Metrics, Precision, Tensor
+from composer.core.types import Batch, BreakEpochException, Evaluator, Metrics, Precision, Tensor, DataLoader
 from composer.datasets import DataloaderHparams, DataloaderSpec
 from composer.datasets.evaluator import EvaluatorSpec
-=======
-from composer.core.types import Batch, BreakEpochException, DataLoader, Metrics, Precision, Tensor
-from composer.datasets import DataloaderSpec
 from composer.datasets.dataloader import DDPDataLoader
->>>>>>> 8d5cac6c
+
 from composer.loggers.tqdm_logger import TQDMLoggerBackend
 from composer.models.base import BaseMosaicModel
 from composer.optim import (ComposedScheduler, CosineAnnealingLRHparams, DecoupledSGDWHparams, OptimizerHparams,
@@ -58,22 +54,12 @@
 
     Args:
         model (BaseMosaicModel): The model to train.
-<<<<<<< HEAD
-        train_dataloader_spec (DataloaderSpec): The dataloader spec for the training data.
-        eval_dataloader_spec (Optional[DataloaderSpec]): The dataloader spec for the evaluation
-            data. Will raise error if set to None and the evaluators argument is passed an
-            empty list.
         evaluator_specs: (Optional[List[EvaluatorSpec]]): Wrapper object containing dataloaders and
             metrics for multiple validation sets. Will raise error if this list is empty and no
             valid dataloader_spec is passed in to the eval_dataloader_spec
-        max_epochs (int): The maxmimum number of epochs to train for.
-        train_batch_size (int): Minibatch size for training data.
-        eval_batch_size (int): Minibatch size for evaluation data.
-=======
         train_dataloader (DataLoader or DataloaderSpec): The dataloader or dataloader spec for the training data.
         eval_dataloader (DataLoader or DataloaderSpec): The dataloader or dataloader spec for the evaluation data.
         max_epochs (int): The maxmimum number of epochs to train for.
->>>>>>> 8d5cac6c
         algorithms (List[Algorithm], optional): The algorithms to use during training.
             (default: ``[]``)
         optimizer_hparams: (OptimizerHparams, optional): The OptimizerHparams for constructing
@@ -139,18 +125,12 @@
             self,
             *,
             model: BaseMosaicModel,
-<<<<<<< HEAD
-            train_dataloader_spec: DataloaderSpec,
-            max_epochs: int,
-            train_batch_size: int,
-            eval_batch_size: int,
             eval_dataloader_spec: Optional[DataloaderSpec] = None,
             evaluator_specs: Optional[List[EvaluatorSpec]] = None,
-=======
             train_dataloader: Union[DataLoader, DataloaderSpec],
+            # TODO Anis - add option for optional eval_dataloader 
             eval_dataloader: Union[DataLoader, DataloaderSpec],
             max_epochs: int,
->>>>>>> 8d5cac6c
             algorithms: Optional[List[Algorithm]] = None,
             optimizer_hparams: Optional[OptimizerHparams] = None,
             schedulers_hparams: Optional[Union[SchedulerHparams, List[SchedulerHparams]]] = None,
@@ -247,20 +227,6 @@
             eval_dataloader_spec = DataloaderSpec(eval_dataloader)
         self._eval_device_transformation_fn = eval_dataloader_spec.device_transform_fn
         self.eval_split_fn = eval_dataloader_spec.split_fn
-
-<<<<<<< HEAD
-        self.dl_hparams = DataloaderHparams(num_workers=num_workers,
-                                            prefetch_factor=prefetch_factor,
-                                            persistent_workers=persistent_workers,
-                                            pin_memory=pin_memory,
-                                            timeout=timeout)
-
-        train_gpu_batch_size = train_batch_size // ddp.get_world_size()
-        train_dataloader = self.device.dataloader_to_device(
-            ddp.create_dataloader(train_gpu_batch_size, self.dl_hparams, train_dataloader_spec),
-            train_dataloader_spec.prefetch_fn,
-        )
-        self.train_dl_spec = train_dataloader_spec
 
         if evaluator_specs is None:
             evaluator_specs = []
@@ -275,16 +241,13 @@
             ]
             evaluator_specs.extend(default_evaluator_spec)
 
+        # TODO need to change
         self.evaluator_specs = evaluator_specs
-
-        eval_gpu_batch_size = eval_batch_size // ddp.get_world_size()
-        self.evaluators = self._create_evaluators(eval_gpu_batch_size)
 
         # do a check here to make sure there is at least one validation set
         if len(self.evaluators) == 0:
             raise ValueError('At least one validation set should be passed in through',
                              'eval_data_loader_spec or the evaluators')
-=======
         device_train_batch_size = train_dataloader_spec.dataloader.batch_size
 
         if device_train_batch_size is None:
@@ -292,9 +255,10 @@
 
         train_batch_size = device_train_batch_size * ddp.get_world_size()
 
-        device_eval_batch_size = eval_dataloader_spec.dataloader.batch_size
-        if device_eval_batch_size is None:
-            raise ValueError("eval dataloader batch size is None")
+        if eval_dataloader_spec is not None:
+            device_eval_batch_size = eval_dataloader_spec.dataloader.batch_size
+            if device_eval_batch_size is None:
+                raise ValueError("eval dataloader batch size is None")
 
         eval_batch_size = device_eval_batch_size * ddp.get_world_size()
 
@@ -302,7 +266,6 @@
         # handle this with our version of Pytorch
         precision_context = self.device.precision_context if not self.deepspeed_enabled else cast(
             Callable[..., ContextManager], contextlib.nullcontext)
->>>>>>> 8d5cac6c
 
         self.state = State(
             max_epochs=max_epochs,
@@ -313,15 +276,10 @@
             model=model,
             grad_accum=grad_accum,
             precision=precision,
-<<<<<<< HEAD
-            precision_context=self.device.precision_context,
-            train_dataloader=train_dataloader,
-            evaluators=self.evaluators,
-=======
             precision_context=precision_context,
             train_dataloader=DDPDataLoader(train_dataloader_spec.dataloader),
             eval_dataloader=DDPDataLoader(eval_dataloader_spec.dataloader),
->>>>>>> 8d5cac6c
+            evaluators=evaluators
         )
 
         # Steps per epoch
@@ -423,29 +381,29 @@
         callbacks = [x.initialize_object() for x in hparams.callbacks]
         dict_config = hparams.to_dict()
         log_destinations = [x.initialize_object(config=dict_config) for x in hparams.loggers]
-
-<<<<<<< HEAD
-        train_dl_spec = hparams.train_dataset.initialize_object()
-
-        if hparams.val_dataset is not None:
-            eval_dl_spec = hparams.val_dataset.initialize_object()
-        else:
-            eval_dl_spec = None
-
-        if hparams.evaluators:
-            evaluator_specs = [evaluator_spec.initialize_object() for evaluator_spec in hparams.evaluators]
-        else:
-            evaluator_specs = None
-
-        if evaluator_specs is None and eval_dl_spec is None:
-            raise ValueError("both hparams.evaluators and eval_dl_spec are None - at least one validation structure is necessary")
-
-        trainer = cls(
-            model=model,
-            train_dataloader_spec=train_dl_spec,
-            eval_dataloader_spec=eval_dl_spec,
-            evaluator_specs=evaluator_specs,
-=======
+        
+        # TODO Anis - fix this part
+
+        # train_dl_spec = hparams.train_dataset.initialize_object()
+
+        # if hparams.val_dataset is not None:
+        #     eval_dl_spec = hparams.val_dataset.initialize_object()
+        # else:
+        #     eval_dl_spec = None
+
+        # if hparams.evaluators:
+        #     evaluator_specs = [evaluator_spec.initialize_object() for evaluator_spec in hparams.evaluators]
+        # else:
+        #     evaluator_specs = None
+
+        # if evaluator_specs is None and eval_dl_spec is None:
+        #     raise ValueError("both hparams.evaluators and eval_dl_spec are None - at least one validation structure is necessary")
+
+        # trainer = cls(
+        #     model=model,
+        #     train_dataloader_spec=train_dl_spec,
+        #     eval_dataloader_spec=eval_dl_spec,
+        #     evaluator_specs=evaluator_specs,
         train_device_batch_size = hparams.train_batch_size // ddp.get_world_size()
         if hparams.train_dataset.shuffle and hparams.train_subset_num_batches:
             warnings.warn(
@@ -466,7 +424,6 @@
             model=model,
             train_dataloader=train_dataloader,
             eval_dataloader=eval_dataloader,
->>>>>>> 8d5cac6c
             max_epochs=hparams.max_epochs,
             algorithms=algorithms,
             optimizer_hparams=hparams.optimizer,
@@ -515,8 +472,10 @@
 
     def fit(self):
         """Train and evaluate the model on the provided data."""
-<<<<<<< HEAD
-        self._train_loop()
+        try:
+            self._train_loop()
+        finally:
+            self.engine.close()
 
     def _create_evaluators(self, eval_gpu_batch_size: int) -> List[Evaluator]:
         """Creates the evaluators from the evaluator_specs parameters.
@@ -538,13 +497,7 @@
                 dataloader=dataloader,
             )
             evaluators.append(new_evaluator)
-=======
-        try:
-            self._train_loop()
-        finally:
-            self.engine.close()
->>>>>>> 8d5cac6c
-
+        
         return evaluators
 
     def _get_metrics_as_collection(self, *, is_train: bool, evaluator: Evaluator = None) -> MetricCollection:
@@ -563,7 +516,6 @@
         Returns:
             A :class:`~torchmetrics.collections.MetricCollection` object.
         """
-<<<<<<< HEAD
         if evaluator is not None:
             metrics = evaluator.metrics
         else:
@@ -573,11 +525,6 @@
             metrics = original_model.metrics(train=is_train)
             assert isinstance(metrics, (Metric, MetricCollection)), \
             "   Error module.metrics() must return a Metric or MetricCollection object."
-=======
-        metrics = self.original_model.metrics(train=is_train)
-        assert isinstance(metrics, (Metric, MetricCollection)), \
-            "Error module.metrics() must return a Metric or MetricCollection object."
->>>>>>> 8d5cac6c
         if isinstance(metrics, Metric):
             # Forcing metrics to be a MetricCollection simplifies logging results
             metrics = MetricCollection([metrics])
@@ -688,21 +635,6 @@
                 "train_batch_size": state.train_batch_size,
                 "gradient_accumulation_steps": state.grad_accum,
             }
-
-<<<<<<< HEAD
-        if state.train_dataloader is None:
-            raise ValueError('Dataloaders were not created properly, and are None.')
-
-        assert state.evaluators is not None
-        for evaluator in state.evaluators:
-            if evaluator.dataloader is None:
-                raise ValueError('Dataloaders were not created properly, and are None.')
-
-        # wrap model with DDP
-        state.model = ddp.prepare_module(state.model, self.find_unused_parameters)
-        original_model = state.model.module
-        assert isinstance(original_model, BaseMosaicModel)
-=======
             if state.precision == Precision.AMP:
                 deepspeed_config["amp"] = {"enabled": True}
             elif state.precision == Precision.FP16:
@@ -722,7 +654,20 @@
 
             # wrap model with DDP
             state.model = ddp.prepare_module(state.model, self.find_unused_parameters)
->>>>>>> 8d5cac6c
+
+        # TODO Anis - check stuff also - does this go above the deepspeed stuff? ^
+        if state.train_dataloader is None:
+            raise ValueError('Dataloaders were not created properly, and are None.')
+
+        assert state.evaluators is not None
+        for evaluator in state.evaluators:
+            if evaluator.dataloader is None:
+                raise ValueError('Dataloaders were not created properly, and are None.')
+
+        # wrap model with DDP
+        state.model = ddp.prepare_module(state.model, self.find_unused_parameters)
+        original_model = state.model.module
+        assert isinstance(original_model, BaseMosaicModel)
 
         # print training start
         self.logger.metric_fit({"trainer/algorithms": [str(algo) for algo in self.engine.algorithms]})
@@ -1000,7 +945,7 @@
 
             self.engine.run_event(Event.EVAL_START)
 
-<<<<<<< HEAD
+            # TODO Anis - fix this immediately
             original_model = state.model.module
             assert isinstance(original_model, BaseMosaicModel)
             
@@ -1019,7 +964,8 @@
                     self.engine.run_event(Event.EVAL_AFTER_FORWARD)
 
                     eval_metrics.update(state.outputs, targets)
-=======
+            
+            # TODO Anis - fix this immediately 
             metrics = self._get_metrics_as_collection(is_train=False)
 
             for i, state.batch in enumerate(itertools.islice(state.eval_dataloader, self._eval_subset_num_batches)):
@@ -1032,7 +978,6 @@
                 self.engine.run_event(Event.EVAL_BEFORE_FORWARD)
                 state.outputs, targets = self.original_model.validate(state.batch)
                 self.engine.run_event(Event.EVAL_AFTER_FORWARD)
->>>>>>> 8d5cac6c
 
                     self.engine.run_event(Event.EVAL_BATCH_END)
 
