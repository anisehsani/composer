--- conflicted
+++ resolved
@@ -22,12 +22,7 @@
 from composer.core import Callback, DataSpec, Engine, Event, Logger, State, Time
 from composer.core.algorithm import Algorithm
 from composer.core.logging import BaseLoggerBackend, LogLevel
-<<<<<<< HEAD
-from composer.core.types import Batch, BreakEpochException, DataLoader, Evaluator, Metrics, Precision, Tensor
-from composer.datasets.dataloader import DDPDataLoader
-=======
-from composer.core.types import Batch, BreakEpochException, DataLoader, Metrics, Precision
->>>>>>> 4ec05440
+from composer.core.types import Batch, BreakEpochException, DataLoader, Evaluator, Metrics, Precision
 from composer.loggers.tqdm_logger import TQDMLoggerBackend
 from composer.models.base import BaseMosaicModel
 from composer.optim import (ComposedScheduler, CosineAnnealingLRHparams, DecoupledSGDWHparams, OptimizerHparams,
@@ -128,14 +123,9 @@
             *,
             model: BaseMosaicModel,
             train_dataloader: Union[DataLoader, DataSpec],
-<<<<<<< HEAD
             eval_dataloader: Optional[Union[DataLoader, DataSpec]] = None,
             evaluators: Optional[List[Evaluator]] = None,
-            max_epochs: int,
-=======
-            eval_dataloader: Union[DataLoader, DataSpec],
             max_duration: Union[str, Time],
->>>>>>> 4ec05440
             algorithms: Optional[List[Algorithm]] = None,
             optimizer_hparams: Optional[OptimizerHparams] = None,
             schedulers_hparams: Optional[Union[SchedulerHparams, List[SchedulerHparams]]] = None,
@@ -235,10 +225,6 @@
             else:
                 self.evaluators = [default_evaluator]
 
-        if not isinstance(train_dataloader, DataSpec):
-            train_dataloader = DataSpec(train_dataloader)
-        train_dataloader.dataloader = DDPDataLoader(train_dataloader.dataloader)
-
         # do a check here to make sure there is at least one validation set
         if self.evaluators is None or len(self.evaluators) == 0:
             raise ValueError('At least one validation set should be used and passed in through ',
@@ -249,28 +235,11 @@
         precision_context = self.device.precision_context if not self.deepspeed_enabled else cast(
             Callable[..., ContextManager], contextlib.nullcontext)
 
-<<<<<<< HEAD
-        self.state = State(max_epochs=max_epochs,
-                           algorithms=algorithms,
-                           callbacks=callbacks,
-                           model=model,
-                           grad_accum=grad_accum,
-                           precision=precision,
-                           precision_context=precision_context,
-                           train_dataloader=train_dataloader,
-                           evaluators=self.evaluators)
-
-        # Create Metrics for the evaluators
-        for evaluator in self.evaluators:
-            evaluator.metrics = self._create_evaluator_metrics(evaluator)
-=======
         if not isinstance(train_dataloader, DataSpec):
             train_dataloader = DataSpec(train_dataloader)
-        if not isinstance(eval_dataloader, DataSpec):
-            eval_dataloader = DataSpec(eval_dataloader)
 
         self._train_data_spec = train_dataloader
-        self._eval_data_spec = eval_dataloader
+        # self._eval_data_spec = eval_dataloader
 
         self.state = State(
             max_duration=max_duration,
@@ -281,9 +250,8 @@
             precision=precision,
             precision_context=precision_context,
             train_dataloader=train_dataloader.dataloader,
-            eval_dataloader=eval_dataloader.dataloader,
+            evaluators=self.evaluators,
         )
->>>>>>> 4ec05440
 
         # Configure the profiler
         if profiler is not None:
@@ -441,7 +409,6 @@
         train_dataloader = hparams.train_dataset.initialize_object(train_device_batch_size, hparams.dataloader)
 
         eval_device_batch_size = hparams.eval_batch_size // dist.get_world_size()
-<<<<<<< HEAD
         if hparams.val_dataset is not None:
             if hparams.val_dataset.shuffle and hparams.eval_subset_num_batches:
                 warnings.warn(
@@ -467,25 +434,13 @@
 
         else:
             evaluators = None
-=======
-        if hparams.val_dataset.shuffle and hparams.eval_subset_num_batches is not None:
-            warnings.warn(
-                textwrap.dedent(f"""SubsetNumBatchesWarning: When specifying eval_subset_num_batches,
-            (set to {hparams.eval_subset_num_batches}), val_dataset.shuffle should be set to False. Otherwise,
-            each evaluation epoch may load a different subset of samples."""))
-        eval_dataloader = hparams.val_dataset.initialize_object(eval_device_batch_size, hparams.dataloader)
->>>>>>> 4ec05440
 
         trainer = cls(
             model=model,
             train_dataloader=train_dataloader,
             eval_dataloader=eval_dataloader,
-<<<<<<< HEAD
             evaluators=evaluators,
-            max_epochs=hparams.max_epochs,
-=======
             max_duration=hparams.max_duration,
->>>>>>> 4ec05440
             algorithms=algorithms,
             optimizer_hparams=hparams.optimizer,
             schedulers_hparams=hparams.schedulers,
@@ -681,29 +636,13 @@
         since only the first batch is being loaded, the dataloader may
         not be completely iterated through.
         """
-<<<<<<< HEAD
-        # surpressing this multiple iteration warning -- it is OK to ignore
-        warnings.filterwarnings(action="ignore", message=r"^DataloaderMultipleIterationWarning", append=True)
-        assert self.state.train_dataloader is not None, "train dataloader should be set"
-
-        # Loop throught the Evaluators to do the same checks as above
-        assert self.state.evaluators is not None
+        # spin the evaluator dataloaders once to initialize its sampler deterministically
+        # so it does not affect any other RNG reads
         for evaluator in self.state.evaluators:
-
-            assert evaluator.dataloader is not None, f"{evaluator.label} dataloader should be set"
-            # spin the eval dataloader once to initialize its sampler deterministically
-            # so it does not affect any other RNG reads
-            assert isinstance(evaluator.dataloader, DataLoader)
+            if isinstance(evaluator.dataloader.sampler, torch.utils.data.DistributedSampler):
+                evaluator.dataloader.sampler.set_epoch(0)
             for _ in evaluator.dataloader:
                 break
-=======
-        # spin the eval dataloader once to initialize its sampler deterministically
-        # so it does not affect any other RNG reads
-        if isinstance(self.state.eval_dataloader.sampler, torch.utils.data.DistributedSampler):
-            self.state.eval_dataloader.sampler.set_epoch(0)
-        for _ in self.state.eval_dataloader:
-            break
->>>>>>> 4ec05440
 
         # spin the train dataloader's sampler to get to the state of the desired epoch
         for epoch in range(int(self.state.timer.epoch)):
@@ -1007,7 +946,6 @@
 
             self.engine.run_event(Event.EVAL_START)
 
-<<<<<<< HEAD
             for evaluator in state.evaluators:
                 assert isinstance(evaluator.dataloader, DataLoader)
                 for state.batch in itertools.islice(evaluator.dataloader, evaluator.eval_subset_num_batches):
@@ -1016,22 +954,22 @@
                         state.batch = evaluator.device_transforms(state.batch)
                     if self.deepspeed_enabled:
                         state.batch = fix_batch_precision_for_deepspeed(state.batch, state.precision)
-=======
-            metrics = self._get_metrics_as_collection(is_train=False)
-
-            if isinstance(self.state.eval_dataloader.sampler, torch.utils.data.DistributedSampler):
-                # The distributed sampler uses `set_epoch` to set the random seed
-                # Because evaluation can run on each batch, we use the batch to seed the sampler
-                # so each evaluation will get a proper shuffle.
-                # The epoch provided to `set_epoch` need not be sequential, so this is fine.
-                self.state.eval_dataloader.sampler.set_epoch(int(self.state.timer.batch))
-
-            for state.batch in itertools.islice(state.eval_dataloader, self._eval_subset_num_batches):
-                state.batch = self.device.batch_to_device(state.batch)
-                state.batch = self._eval_data_spec.device_transforms(state.batch)
-                state.batch_num_samples = self._eval_data_spec.get_num_samples_in_batch(state.batch)
-                state.batch_num_tokens = self._eval_data_spec.get_num_tokens_in_batch(state.batch)
->>>>>>> 4ec05440
+
+            for evaluator in state.evaluators:
+
+                if isinstance(evaluator.dataloader.sampler, torch.utils.data.DistributedSampler):
+                    # The distributed sampler uses `set_epoch` to set the random seed
+                    # Because evaluation can run on each batch, we use the batch to seed the sampler
+                    # so each evaluation will get a proper shuffle.
+                    # The epoch provided to `set_epoch` need not be sequential, so this is fine.
+                    evaluator.dataloader.sampler.set_epoch(int(self.state.timer.batch))
+
+                for state.batch in itertools.islice(evaluator.dataloader, self._eval_subset_num_batches):
+                    state.batch = self.device.batch_to_device(state.batch)
+                    if evaluator.device_transforms:
+                        state.batch = evaluator.device_transforms(state.batch)
+                    state.batch_num_samples = evaluator._data_spec.get_num_samples_in_batch(state.batch)
+                    state.batch_num_tokens = evaluator._data_spec.get_num_tokens_in_batch(state.batch)
 
                     self.engine.run_event(Event.EVAL_BATCH_START)
 
