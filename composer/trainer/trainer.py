# Copyright 2021 MosaicML. All Rights Reserved.

from __future__ import annotations

import contextlib
import copy
import datetime
import itertools
import logging
import textwrap
import warnings
from typing import TYPE_CHECKING, Any, Callable, ContextManager, Dict, List, Optional, Sequence, Union, cast

import torch
import torch.distributed
import torch.utils.data
from torch.cuda.amp.grad_scaler import GradScaler
from torch.nn.parallel import DistributedDataParallel
from torchmetrics.collections import MetricCollection
from torchmetrics.metric import Metric

from composer.core import Callback, DataSpec, Engine, Event, Logger, State, Time
from composer.core.algorithm import Algorithm
from composer.core.logging import BaseLoggerBackend, LogLevel
from composer.core.types import Batch, BreakEpochException, DataLoader, Evaluator, Metrics, Precision
from composer.loggers.tqdm_logger import TQDMLoggerBackend
from composer.models.base import BaseMosaicModel
from composer.optim import (ComposedScheduler, CosineAnnealingLRHparams, DecoupledSGDWHparams, OptimizerHparams,
                            SchedulerHparams, WarmUpLRHparams)
from composer.optim.scheduler import ensure_warmup_last
from composer.profiler.profiler_hparams import ProfilerHparams
from composer.trainer.checkpoint_hparams import CheckpointLoaderHparams, CheckpointSaverHparams
from composer.trainer.ddp import DDPSyncStrategy, ddp_sync_context, prepare_ddp_module
from composer.trainer.deepspeed import DeepSpeedHparams, fix_batch_precision_for_deepspeed
from composer.trainer.devices.device import Device
from composer.trainer.devices.device_cpu import DeviceCPU
from composer.trainer.devices.device_gpu import DeviceGPU
from composer.trainer.scaler import ClosureGradScaler
from composer.trainer.trainer_hparams import TrainerHparams
from composer.utils import dist, ensure_tuple, map_collection, reproducibility

if TYPE_CHECKING:
    import deepspeed

log = logging.getLogger(__name__)


class Trainer:
    """Trainer for training a model with algorithms.

    Can be created either with ``__init__`` or by providing a
    :class:`~composer.trainer.TrainerHparams` object
    (see :meth:`~composer.trainer.Trainer.create_from_hparams`).

    Args:
        model (BaseMosaicModel): The model to train.
        train_dataloader (DataLoader, DataSpec, or dict): The :class:`DataLoader`, :class:`DataSpec`,
            or dict of :class:`DataSpec` kwargs for the training data.
<<<<<<< HEAD
        eval_dataloader (DataLoader, DataSpec, Evaluator or dict): The :class:`DataLoader`, :class:`DataSpec`,
            :class: `Evaluator` or dict of :class:`DataSpec` kwargs for the evaluation data. The :class:`Evaluator` 
            class contains metrics relevant to the specific dataset.
        max_epochs (int): The maxmimum number of epochs to train for.
=======
        eval_dataloader (DataLoader, DataSpec, or dict): The :class:`DataLoader`, :class:`DataSpec`,
            or dict of :class:`DataSpec` kwargs for the evaluation data.
        max_duration (Union[str, `~composer.core.Time`]): The maxmimum number amount of Time to train for.
            See `~composer.core.Time` for details.
>>>>>>> 10564364
        algorithms (List[Algorithm], optional): The algorithms to use during training.
            (default: ``[]``)
        optimizer_hparams: (OptimizerHparams, optional): The OptimizerHparams for constructing
            the optimizer for training. Must pass OptimizerHparams instead of a `torch.optim.Optimizer`
            object because the optimizer has to be constructed after certain algorithms which modify
            the model architecture have run on the model. (default:
            ``MosaicMLSGDWHparams(lr=0.1, momentum=0.9, weight_decay=1.0e-4)``)
        schedulers_hparams: (Union[SchedulerHparams, List[SchedulerHparams]], optional): The
            SchedulerHparams for constructing the one or more learning rate schedulers used
            during training. Must pass SchedulerHparams instead of a `torch.optim.lr_scheduler._LRScheduler`
            object because the scheduler needs an optimizer to be constructed and we construct the optimizer
            in `__init__`. (default:
            ``[CosineAnnealingLRHparams(T_max=f"{max_epochs}ep"), WarmUpLRHparams()]``).
        device (str or Device, optional): The device to use for training. Either `cpu` or `gpu`.
            (default `cpu`)
        grad_accum (int, optional): The number of microbatches to split a per-device batch into. Gradients
            are summed over the microbatches per device. (default: ``1``)
        grad_clip_norm (float, optional): The norm to clip gradient magnitudes to. Set to None for no gradient
            clipping. (default: ``None``)
        validate_every_n_batches (int, optional): Compute metrics on evaluation data every N batches.
             Set to -1 to never validate on a batchwise frequency. (default: ``-1``)
        validate_every_n_epochs (int, optional): Compute metrics on evaluation data every N epochs.
            Set to -1 to never validate on a epochwise frequency. (default: ``1``)
        compute_training_metrics (bool, optional): True to compute metrics on training data and False to not.
            (default: ``False``)
        precision (str or Precision, optional): Numerical precision to use for training, one of 'fp32', 'fp16'
            for 'amp' (recommended). (default: ``Precision.FP32``).
        dist_timeout (float, optional): Timeout, in seconds, for initializing the distributed process group.
            (default: ``15.0``)
        ddp_sync_strategy (str or DDPSyncStrategy, optional): The strategy to use for synchronizing gradients.
            Leave unset to let the trainer auto-configure this. For more details, see ``DDPSyncStrategy``.
        seed (int, optional): The seed used in randomization. When not provided a random seed
            will be created. (default: ``None``)
        deterministic_mode (bool, optional): Run the model deterministically. Experimental. Performance
            degradations expected. Certain Torch modules may not have deterministic implementations,
            which will result in a crash. (default: ``False``)
        log_destinations (List[BaseLoggerBackend], optional): The destinations to log training information to.
            (default: ``[TQDMLoggerBackend()]``).
        callbacks (Sequence[Callback], optional): The callbacks to run during training. (default: ``[]``)
        checkpoint_loader (CheckpointLoaderHparams, optional): If specified, load the specified checkpoint.
            (default: ``None``)
        checkpoint_saver (CheckpointSaverHparams, optional): If specified, save checkpoints according to
            the given parameters (default: ``None``)
        train_subset_num_batches (int, optional): If specified, finish every epoch early after training
            on this many batches. This parameter has no effect if it is greater than ``len(train_dataloader)``.
            If None (the default), then the entire dataloader will be iterated over.
        eval_subset_num_batches (int, optional): If specified, evaluate on this many batches.
            This parameter has no effect if it is greater than ``len(eval_dataloader)``.
            If None (the default), then the entire dataloader will be iterated over.
        config (Dict[str, Any], optional): Extra user-provided trainer configuration. Will be persisted
            along with the trainer state during checkpointing. (default: ``None``)

    Attributes:
        state (State): The :class:`State` object used to store training state.
        logger (Logger): The :class:`Logger` used for logging.
        engine (Engine): The :class:`Engine` used for running callbacks and algorithms.
    """

    def __init__(
            self,
            *,
            model: BaseMosaicModel,
            train_dataloader: Union[DataLoader, DataSpec],
            eval_dataloader: Union[DataLoader, DataSpec, List[Evaluator]],
            max_duration: Union[str, Time],
            algorithms: Optional[List[Algorithm]] = None,
            optimizer_hparams: Optional[OptimizerHparams] = None,
            schedulers_hparams: Optional[Union[SchedulerHparams, List[SchedulerHparams]]] = None,

            # device
            device: Optional[Union[str, Device]] = None,

            # training hparams
            grad_accum: int = 1,
            grad_clip_norm: Optional[float] = None,
            validate_every_n_batches: int = -1,
            validate_every_n_epochs: int = 1,
            compute_training_metrics: bool = False,
            precision: Union[str, Precision] = Precision.FP32,

            # dist hparams
            dist_timeout: float = 300.0,
            ddp_sync_strategy: Optional[Union[str, DDPSyncStrategy]] = None,

            # Randomness
            seed: Optional[int] = None,
            deterministic_mode: bool = False,

            # Logging and callbacks
            log_destinations: Optional[Sequence[BaseLoggerBackend]] = None,
            callbacks: Sequence[Callback] = tuple(),

            # Checkpoint hparams
            checkpoint_loader: Optional[CheckpointLoaderHparams] = None,
            checkpoint_saver: Optional[CheckpointSaverHparams] = None,

            # Profiling
            profiler: Optional[ProfilerHparams] = None,

            # Subset parameters
            train_subset_num_batches: Optional[int] = None,
            eval_subset_num_batches: Optional[int] = None,

            # DeepSpeed
            deepspeed_hparams: Optional[Union[dict, DeepSpeedHparams]] = None,

            # Optional config (ex. an hparams yaml file)
            config: Optional[Dict[str, Any]] = None):
        # surpressing GradScaler warnings as they are always created
        # self._use_grad_scaling() will raise a RuntimeError if grad scaling is not available when it is required
        warnings.filterwarnings(action="ignore", message="torch.cuda.amp.GradScaler")
        self.config = config

        if isinstance(deepspeed_hparams, dict):
            deepspeed_hparams = DeepSpeedHparams(**deepspeed_hparams)
        self.deepspeed_hparams = deepspeed_hparams

        if not device:
            self.device = DeviceCPU() if not self.deepspeed_hparams is not None else DeviceGPU()
        elif isinstance(device, str):
            if device == 'cpu':
                self.device = DeviceCPU()
            elif device == 'gpu':
                self.device = DeviceGPU()
            else:
                raise ValueError(f'device ({device}) must be one of (cpu, gpu).')
        else:
            if not isinstance(device, Device):
                raise ValueError('device must be of class Device')
            self.device = device

        if not seed:
            seed = reproducibility.get_random_seed()
            log.info(f"Seed was None. Setting seed to random value: {seed}")

        # Assure that each process has a different seed, necessary if a seed is passed to init
        seed += dist.get_global_rank()

        # If hparams is used to create the Trainer this function is called twice
        # which is okay because all runs with the hparams codepath will do this
        reproducibility.seed_all(seed)
        self.seed = seed

        if not algorithms:
            algorithms = []

        self.backwards_create_graph = any(map(lambda x: x.backwards_create_graph, algorithms))

        find_unused_parameters = any(map(lambda x: x.find_unused_parameters, algorithms))

        self.find_unused_parameters = find_unused_parameters

        if self.deepspeed_enabled:
            import deepspeed
            deepspeed.init_distributed()
        else:
            dist.initialize_dist(self.device.dist_backend, datetime.timedelta(seconds=dist_timeout))
            if ddp_sync_strategy is None:
                self.ddp_sync_strategy = DDPSyncStrategy.SINGLE_AUTO_SYNC if not find_unused_parameters else DDPSyncStrategy.FORCED_SYNC
            else:
                self.ddp_sync_strategy = DDPSyncStrategy(ddp_sync_strategy)

        if isinstance(eval_dataloader, DataLoader):
            eval_dataloader = DataSpec(eval_dataloader)
        if isinstance(eval_dataloader, DataSpec):

            default_evaluator = Evaluator(label="eval_dataset", dataloader=eval_dataloader, metrics=None)
            self.evaluators = [default_evaluator]
        else:
            self.evaluators = []
            assert isinstance(eval_dataloader, list)
            for evaluator in eval_dataloader:
                assert isinstance(evaluator, Evaluator)
                self.evaluators.append(evaluator)

        # do a check here to make sure there is at least one validation set
        if self.evaluators is None or len(self.evaluators) == 0:
            warnings.warn(f'At least one validation set should be used and passed in through ',
                          'eval_dataloader or the evaluators',
                          category=UserWarning)

        # TODO(#123): DeepSpeed still needs a precision context, but it's not completely clear how to
        # handle this with our version of Pytorch
        precision_context = self.device.precision_context if not self.deepspeed_enabled else cast(
            Callable[..., ContextManager], contextlib.nullcontext)
        if isinstance(precision, str):
            precision = Precision(precision)

        if not isinstance(train_dataloader, DataSpec):
            train_dataloader = DataSpec(train_dataloader)

        self._train_data_spec = train_dataloader

        self.state = State(
            max_duration=max_duration,
            algorithms=algorithms,
            model=model,
            callbacks=callbacks,
            grad_accum=grad_accum,
            precision=precision,
            precision_context=precision_context,
            train_dataloader=train_dataloader.dataloader,
            evaluators=self.evaluators,
        )

        if self.evaluators:
            for evaluator in self.evaluators:
                evaluator.metrics = self._create_evaluator_metrics(evaluator)

        # Configure the profiler
        if profiler is not None:
            self.state.profiler = profiler.initialize_object(self.state)
            self.state.callbacks.extend(self.state.profiler.event_handlers)

        # Steps per epoch
        if train_subset_num_batches is not None:
            if train_subset_num_batches > self.state.steps_per_epoch:
                warnings.warn(
                    textwrap.dedent(
                        f"""SubsetNumBatchesWarning: The train_subset_num_batches({train_subset_num_batches})
                        is greater than the number of batches in the training dataloader
                        ({self.state.steps_per_epoch})"""))
            else:
                self.state.steps_per_epoch = train_subset_num_batches

        if eval_subset_num_batches is not None:
            for evaluator in self.evaluators:
                assert isinstance(evaluator.dataloader, DataSpec)
                if eval_subset_num_batches > len(evaluator.dataloader.dataloader):
                    warnings.warn(
                        textwrap.dedent(
                            f"""SubsetNumBatchesWarning: The eval_subset_num_batches({eval_subset_num_batches})
                            is greater than the number of batches in an evaluation dataloader)"""))

        self._eval_subset_num_batches = eval_subset_num_batches

        if log_destinations is None:
            log_destinations = [TQDMLoggerBackend()]
        self.logger = Logger(self.state, log_destinations)
        self.state.callbacks = list(cast(List[Callback], log_destinations)) + self.state.callbacks

        self.engine = Engine(
            state=self.state,
            logger=self.logger,
        )

        self.validate_every_n_batches = validate_every_n_batches
        self.validate_every_n_epochs = validate_every_n_epochs
        self.compute_training_metrics = compute_training_metrics
        self.grad_clip_norm = grad_clip_norm

        if deterministic_mode:
            reproducibility.configure_deterministic_mode()

        # run INIT event before optimizers and schedulers are created
        self.engine.run_event(Event.INIT)

        # Need to use hparams here because optimizer and schedulers need to be created after Event.INIT
        if not optimizer_hparams:
            optimizer_hparams = DecoupledSGDWHparams(lr=0.1, momentum=0.9, weight_decay=1.0e-4)
        if not schedulers_hparams:
            schedulers_hparams = [CosineAnnealingLRHparams(T_max=str(max_duration)), WarmUpLRHparams()]
        if not isinstance(schedulers_hparams, list):
            schedulers_hparams = [schedulers_hparams]
        optimizer = optimizer_hparams.initialize_object(param_group=self.state.model.parameters())
        if self._train_data_spec.num_samples is None or self.state.train_dataloader.batch_size is None:
            samples_per_epoch = None
        else:
            batch_size = self.state.train_dataloader.batch_size * dist.get_world_size()

            samples_per_epoch = min(self.state.steps_per_epoch * batch_size, self._train_data_spec.num_samples)
        schedulers = [
            x.initialize_object(optimizer=optimizer,
                                max_training_duration=self.state.max_duration,
                                steps_per_epoch=self.state.steps_per_epoch,
                                samples_per_epoch=samples_per_epoch,
                                dataset_num_tokens=self._train_data_spec.num_tokens)
            for x in ensure_warmup_last(schedulers_hparams)
        ]
        self.state.optimizers = optimizer
        self.state.schedulers = ComposedScheduler(schedulers=schedulers)

        assert isinstance(self.state.model, BaseMosaicModel)
        self.original_model = self.state.model  # type: ignore  # TODO(ravi) -- update the state to add an original model helper

        self.checkpoint_saver = None
        if checkpoint_saver is not None:
            self.checkpoint_saver = checkpoint_saver.initialize_object()

        self.checkpoint_loader = None
        if checkpoint_loader is not None:
            self.checkpoint_loader = checkpoint_loader.initialize_object()

        # place the state, model in the proper devices, and initialize from a checkpoint if provided
        if self.deepspeed_enabled:
            import deepspeed

            assert self.deepspeed_hparams is not None
            deepspeed_config = self.deepspeed_hparams.initialize_object(self.state, self.grad_clip_norm)
            optimizer = ensure_tuple(self.state.optimizers)[0]
            (self.state.model, self.state.optimizers, _, _) = deepspeed.initialize(
                config=deepspeed_config,
                model=self.state.model,
                optimizer=optimizer,
            )

        # If using DeepSpeed, the model must be loaded from checkpoint after the engine has been
        # initialized, but if using PyTorch DDP, the model must be loaded before it is wrapped with
        # DDP.
        if self.checkpoint_loader:
            restored_seed = self.checkpoint_loader.load_checkpoint(state=self.state)
            if restored_seed is not None:
                self.seed = restored_seed

        if not self.deepspeed_enabled:
            self.state.model = self.device.module_to_device(self.state.model)
            self.state.optimizers = map_collection(self.state.optimizers, self.device.optimizer_to_device)

            # wrap model with DDP
            self.state.model = prepare_ddp_module(self.state.model, self.find_unused_parameters)

    @classmethod
    def create_from_hparams(cls, hparams: TrainerHparams) -> Trainer:
        """Instantiate a Trainer using a `TrainerHparams` object.

        Args:
            hparams (TrainerHparams): The TrainerHparams object used to instantiate the trainer.

        Returns:
            A Trainer object initialized with the provided TrainerHparams.
        """

        hparams.validate()
        import composer
        logging.getLogger(composer.__name__).setLevel(hparams.log_level)

        # devices and systems
        device = hparams.device.initialize_object()

        seed = hparams.seed if hparams.seed else reproducibility.get_random_seed()
        # need to set seed before model initialization for determinism
        # don't need to set different seeds per process since only the rank 0 initialization is used
        reproducibility.seed_all(seed)

        model = hparams.model.initialize_object()
        algorithms = [x.initialize_object() for x in hparams.algorithms]

        # callbacks, loggers, and seed
        dict_config = hparams.to_dict()
        log_destinations = [x.initialize_object(config=dict_config) for x in hparams.loggers]
        callbacks = [x.initialize_object() for x in hparams.callbacks]

        if hparams.datadir is not None:
            hparams.train_dataset.datadir = hparams.datadir
            hparams.val_dataset.datadir = hparams.datadir

        train_device_batch_size = hparams.train_batch_size // dist.get_world_size()
        if hparams.train_dataset.shuffle and hparams.train_subset_num_batches is not None:
            warnings.warn(
                textwrap.dedent(f"""SubsetNumBatchesWarning: When specifying train_subset_num_batches,
            (set to {hparams.train_subset_num_batches}), train_datset.shuffle should be set to False. Otherwise,
            each training epoch may load a different subset of samples."""))
        train_dataloader = hparams.train_dataset.initialize_object(train_device_batch_size, hparams.dataloader)

        eval_device_batch_size = hparams.eval_batch_size // dist.get_world_size()
        if hparams.val_dataset is not None:
            if hparams.val_dataset.shuffle and hparams.eval_subset_num_batches:
                warnings.warn(
                    textwrap.dedent(f"""SubsetNumBatchesWarning: When specifying eval_subset_num_batches,
                (set to {hparams.eval_subset_num_batches}), val_dataset.shuffle should be set to False. Otherwise,
                each evaluation epoch may load a different subset of samples."""))
            eval_dataloader = hparams.val_dataset.initialize_object(eval_device_batch_size, hparams.dataloader)

        if hparams.evaluators is not None and len(hparams.evaluators) > 0:
            eval_dataloader = [
                evaluator.initialize_object(eval_device_batch_size, hparams.dataloader)
                for evaluator in hparams.evaluators
            ]
            for evaluator in hparams.evaluators:
                if evaluator.eval_dataset.shuffle and hparams.eval_subset_num_batches:
                    warnings.warn(
                        textwrap.dedent(f"""SubsetNumBatchesWarning: When specifying eval_subset_num_batches,
                    (set to {hparams.eval_subset_num_batches}), evaluator.dataloader.shuffle should be set to False. Otherwise,
                    each evaluation epoch may load a different subset of samples."""))
                    break

        trainer = cls(
            model=model,
            train_dataloader=train_dataloader,
            eval_dataloader=eval_dataloader,
            max_duration=hparams.max_duration,
            algorithms=algorithms,
            optimizer_hparams=hparams.optimizer,
            schedulers_hparams=hparams.schedulers,

            # device
            device=device,

            # training hparams
            grad_accum=hparams.grad_accum,
            grad_clip_norm=hparams.grad_clip_norm,
            validate_every_n_batches=hparams.validate_every_n_batches,
            validate_every_n_epochs=hparams.validate_every_n_epochs,
            compute_training_metrics=hparams.compute_training_metrics,
            precision=hparams.precision,

            # dist hparams
            dist_timeout=hparams.dist_timeout,
            ddp_sync_strategy=hparams.ddp_sync_strategy,

            # Randomness
            seed=seed,
            deterministic_mode=hparams.deterministic_mode,

            # Callbacks and logging
            log_destinations=log_destinations,
            callbacks=callbacks,

            # Profiler
            profiler=hparams.profiler,

            # Checkpoint hparams
            checkpoint_loader=hparams.load_checkpoint,
            checkpoint_saver=hparams.save_checkpoint,

            # Subset parameters
            train_subset_num_batches=hparams.train_subset_num_batches,
            eval_subset_num_batches=hparams.eval_subset_num_batches,

            # DeepSpeed
            deepspeed_hparams=hparams.deepspeed,

            # Optional config
            config=hparams.to_dict())

        return trainer

    @property
    def deepspeed_enabled(self):
        return self.deepspeed_hparams is not None

    def fit(self):
        """Train and evaluate the model on the provided data."""
        try:
            self._train_loop()
        finally:
            self.engine.close()

    def _get_metrics_as_collection(self, *, is_train: bool, evaluator: Evaluator = None) -> MetricCollection:
        """Get metrics relevant to a model or a particular evaluator. Metrics
        are all implemented as subclasses of :class:`torchmetrics.Metric`. This
        function returns metrics as a :class:`~torchmetrics.collections.MetricCollection`
        to enable support for multiple metrics.

        Args:
            is_train (bool): True to get training metrics and false to get
                evaluation metrics.
            evaluator (Evaluator): Evaluator to get the relevant metric from. If the Evaluator
                has an empty list of metrics, or if no Evaluator is provided, the function returns
                the model's default evaluation metrics.

        Returns:
            A :class:`~torchmetrics.collections.MetricCollection` object.
        """
        if evaluator is not None:
            metrics = evaluator.metrics
        else:
            original_model = self.state.model.module
            assert isinstance(original_model, BaseMosaicModel)

            metrics = original_model.metrics(train=is_train)
            assert isinstance(metrics, (Metric, MetricCollection)), \
            "   Error module.metrics() must return a Metric or MetricCollection object."
        if isinstance(metrics, Metric):
            # Forcing metrics to be a MetricCollection simplifies logging results
            metrics = MetricCollection([metrics])

        # Safety check to ensure the metric and data are on the same device. Normally not
        # needed because the metric is automatically on the same device as the model.
        # See https://torchmetrics.readthedocs.io/en/latest/pages/overview.html for details.
        metrics = self.device.module_to_device(metrics)

        # HACK: DeepSpeed somehow manages to convert metric internal states to its own dtype. When
        # running with FP16, this tends to result in overflows. Let's assume FP32 is good enough.
        for _, metric in metrics.items():
            metric.set_dtype(torch.float32)  # type: ignore

        return metrics

    def _create_evaluator_metrics(self, evaluator: Evaluator) -> MetricCollection:
        """Get metrics compatible with a model and deepcopy them to store in an Evaluator.
        
        If the Evaluatormetric_names is empty or None is provided, the function returns
        a copy of all the model's default evaluation metrics.

        Args:
            evaluator (Evaluator): Evaluator to get the relevant metrics for. 

        Returns:
            A :class:`~torchmetrics.collections.MetricCollection` object.
        """
        # Get and copy all the model's associated evaluation metrics
        original_model = self.state.model
        assert isinstance(original_model, BaseMosaicModel)
        model_metrics = original_model.metrics(train=False)
        assert isinstance(model_metrics, (Metric, MetricCollection)), \
        "   Error module.metrics() must return a Metric or MetricCollection object."
        if isinstance(model_metrics, Metric):
            # Forcing metrics to be a MetricCollection simplifies logging results
            model_metrics = MetricCollection([model_metrics])

        # Use all the metrics from the model if no metric_names are specified
        if evaluator.metrics is None:
            try:
                evaluator_metrics = copy.deepcopy(model_metrics)
            except:
                warnings.warn(f'Model metrics failed to deepcopy and were not added to Evaluators',
                              category=UserWarning)
        elif isinstance(evaluator.metrics, list):
            evaluator_metrics = MetricCollection([])
            for metric_name in evaluator.metrics:
                assert isinstance(metric_name, str)
                if metric_name in model_metrics.keys():
                    evaluator_metrics.add_metrics(copy.deepcopy(model_metrics[metric_name]))
                else:
                    raise RuntimeError(f"No metric found with the name {metric_name}. Check if this"
                                       "metric is compatible/listed in your model metrics.")
            if len(evaluator_metrics) == 0:
                raise RuntimeError("No metrics compatible with your model were added to this evaluator."
                                   "Check that the metrics you specified are compatible/listed in your model.")
        else:
            # Go through all metrics and check if they are compatible with the model
            assert isinstance(evaluator.metrics, (Metric, MetricCollection)), \
            "   Error module.metrics() must return a Metric or MetricCollection object."
            if isinstance(evaluator.metrics, Metric):
                # Forcing metrics to be a MetricCollection simplifies logging results
                evaluator_metrics = MetricCollection([evaluator.metrics])
            else:
                evaluator_metrics = evaluator.metrics
            for metric_label in evaluator_metrics.keys():
                if metric_label not in model_metrics.keys():
                    raise RuntimeError(
                        f"The metric {metric_label} might not be compatible with your model."
                        "Check the metrics listed in your model.",)

        # Safety check to ensure the metric and data are on the same device. Normally not
        # needed because the metric is automatically on the same device as the model.
        # See https://torchmetrics.readthedocs.io/en/latest/pages/overview.html for details.
        evaluator_metrics = self.device.module_to_device(evaluator_metrics)

        # HACK: DeepSpeed somehow manages to convert metric internal states to its own dtype. When
        # running with FP16, this tends to result in overflows. Let's assume FP32 is good enough.
        for _, metric in evaluator_metrics.items():
            metric.set_dtype(torch.float32)  # type: ignore

        return evaluator_metrics

    def _compute_and_log_metrics(self, metrics: Metrics, *, is_train: bool, is_batch: bool, logging_label: str = ''):
        """Computes metrics, logs the results, and resets the metrics.

        Args:
            metrics (Metrics): The metrics to compute.
            is_train (bool): True for training metrics, False for evaluation metrics.
            is_batch (bool): True if logging at batch level, false for epoch level.
            logging_label (str): Should be left as empty string if called for training metrics.
                Should be the evaluator label if called on evaluator metrics.
        """
        computed_metrics = metrics.compute()
        for name, value in computed_metrics.items():
            log_level = LogLevel.BATCH if is_batch else LogLevel.EPOCH
            suffix = 'train' if is_train else 'val'

            # default label given to evaluator created by val_dataset parameter
            if not logging_label or logging_label == "eval_dataset":
                label = f'{name.lower()}/{suffix}'
            else:
                label = f'{logging_label}/{name.lower()}_{suffix}'
            self.logger.metric(log_level, {label: value})
        metrics.reset()

    def _spin_dataloaders(self):
        """Spin the dataloaders to restore sampler state.

        Only one batch must be loaded to seed the sampler's generator.
        since only the first batch is being loaded, the dataloader may
        not be completely iterated through.
        """
        # spin the evaluator dataloaders once to initialize its sampler deterministically
        # so it does not affect any other RNG reads
        for evaluator in self.state.evaluators:
            assert isinstance(evaluator.dataloader, DataSpec)
            dataloader = evaluator.dataloader.dataloader
            if isinstance(dataloader.sampler, torch.utils.data.DistributedSampler):
                dataloader.sampler.set_epoch(0)
            for _ in dataloader:
                break

        # spin the train dataloader's sampler to get to the state of the desired epoch
        for epoch in range(int(self.state.timer.epoch)):
            if isinstance(self.state.train_dataloader.sampler, torch.utils.data.DistributedSampler):
                self.state.train_dataloader.sampler.set_epoch(epoch)
            for _ in self.state.train_dataloader:
                break

    def _train_loop(self) -> None:
        """Run training for the specified number of epochs and log results."""
        # shorthand
        state = self.state

        assert state.optimizers is not None
        assert state.schedulers is not None

        if len(ensure_tuple(state.optimizers)) != 1:
            raise NotImplementedError("The Mosaic trainer only supports one optimizer; "
                                      f"found {len(ensure_tuple(state.optimizers))} optimizers")

        # print training start
        self.logger.metric_fit({"trainer/algorithms": [str(algo) for algo in self.state.algorithms]})

        if self.compute_training_metrics:
            log.warn('Computing model evaluation metrics during training.'
                     ' This doubles the number of forward passes and may lead'
                     ' to a throughput degradation.')
            train_metrics = self._get_metrics_as_collection(is_train=True)
        else:
            train_metrics = None

        self.engine.run_event(Event.TRAINING_START)

        state.scaler = ClosureGradScaler() if self._use_closures() else GradScaler()
        use_grad_scaling = self._use_grad_scaling(state.precision, state.scaler)

        self._spin_dataloaders()

        if self.state.timer.batch_in_epoch == 0 and self.checkpoint_loader:
            # only restore the rng state here if the step in the current epoch is zero.
            self.checkpoint_loader.restore_checkpoint_rng_state(self.device)

        while state.timer < state.max_duration:
            try:
                state.model.train()

                if self.state.timer.batch_in_epoch == 0:
                    self.engine.run_event(Event.EPOCH_START)
                    self.logger.metric_epoch({"epoch": self.state.epoch})

                if isinstance(self.state.train_dataloader.sampler, torch.utils.data.DistributedSampler):
                    self.state.train_dataloader.sampler.set_epoch(int(self.state.timer.epoch))

                for batch_idx, state.batch in enumerate(
                        itertools.islice(state.train_dataloader, self.state.steps_per_epoch)):

                    # if resuming, skip dataloader forward to the minibatch index
                    if batch_idx < self.state.timer.batch_in_epoch:
                        if self.checkpoint_loader:
                            self.checkpoint_loader.restore_checkpoint_rng_state(self.device)
                        continue

                    state.batch = self.device.batch_to_device(state.batch)
                    state.batch = self._train_data_spec.device_transforms(state.batch)
                    state.batch_num_samples = self._train_data_spec.get_num_samples_in_batch(state.batch)
                    state.batch_num_tokens = self._train_data_spec.get_num_tokens_in_batch(state.batch)

                    if self.deepspeed_enabled:
                        state.batch = fix_batch_precision_for_deepspeed(state.batch, state.precision)

                    if self.compute_training_metrics:
                        # compute metrics on the training set
                        assert train_metrics is not None
                        state.model.eval()
                        with torch.no_grad():
                            for eval_microbatch in self._train_data_spec.split_batch(state.batch, state.grad_accum):
                                # TODO: Detect if self.run_event(Event.AFTER_DATALOADER) changes the training
                                # data and if so print a warning that metrics may return unexpected results
                                outputs, targets = self.original_model.validate(eval_microbatch)
                                train_metrics.update(outputs, targets)

                    state.model.train()

                    self.engine.run_event(Event.AFTER_DATALOADER)

                    num_samples_in_batch = self.device.tensor_to_device(
                        torch.tensor([state.batch_num_samples], dtype=torch.int))
                    num_tokens_in_batch = self.device.tensor_to_device(
                        torch.tensor([state.batch_num_tokens], dtype=torch.int))
                    dist.all_reduce(num_samples_in_batch, reduce_operation="SUM")
                    dist.all_reduce(num_tokens_in_batch, reduce_operation="SUM")

                    self.engine.run_event(Event.BATCH_START)
                    self.logger.metric_batch({
                        "trainer/global_step": self.state.step,
                        "trainer/batch_idx": self.state.timer.batch_in_epoch.value,
                    })
                    total_loss = None
                    microbatches = self._train_data_spec.split_batch(state.batch, state.grad_accum)
                    if self.deepspeed_enabled:
                        total_loss = self._train_batch(microbatches)
                    elif self._use_closures():
                        for optimizer in state.optimizers:
                            if use_grad_scaling:
                                total_loss = state.scaler.step(optimizer,
                                                               closure=lambda: self._train_batch(microbatches))
                            else:
                                total_loss = optimizer.step(closure=lambda: self._train_batch(microbatches).item())
                    else:
                        total_loss = self._train_batch(microbatches)
                        for optimizer in state.optimizers:
                            if use_grad_scaling:
                                state.scaler.step(optimizer)
                            else:
                                optimizer.step()

                    if use_grad_scaling:
                        state.scaler.update()

                    if total_loss is not None:
                        if not isinstance(total_loss, torch.Tensor):
                            total_loss = self.device.tensor_to_device(torch.tensor([total_loss]))

                        # total_loss can be None if gradient scaling failed
                        dist.all_reduce(total_loss, reduce_operation="SUM")
                        dist.barrier()
                        full_loss = total_loss.cpu().item()
                        self.logger.metric_batch({'loss/train': full_loss / dist.get_world_size()})

                    if self.compute_training_metrics:
                        assert train_metrics is not None
                        self._compute_and_log_metrics(train_metrics, is_train=True, is_batch=True)

                    self.engine.run_event(Event.BATCH_END)

                    for scheduler in state.schedulers:
                        scheduler.step(interval='batch')  # type: ignore

                    state.timer.on_batch_complete(
                        samples=int(num_samples_in_batch.item()),
                        tokens=int(num_tokens_in_batch.item()),
                    )

                    if self.validate_every_n_batches > 0 and int(
                            state.timer.batch) % self.validate_every_n_batches == 0:
                        self.eval(is_batch=True)

                    if self.checkpoint_saver and self.checkpoint_saver.should_checkpoint(state=state,
                                                                                         event=Event.BATCH_END):
                        self.checkpoint_saver.save_checkpoint(state=state,
                                                              seed=self.seed,
                                                              device=self.device,
                                                              config=self.config)
            except BreakEpochException:
                log.info(f'Skipping the rest of Epoch {state.epoch}')

            for scheduler in state.schedulers:
                scheduler.step(interval='epoch')  # type: ignore

            self.engine.run_event(Event.EPOCH_END)

            state.timer.on_epoch_complete()

            if self.validate_every_n_epochs > 0 and int(state.timer.epoch) % self.validate_every_n_epochs == 0:
                self.eval(is_batch=False)

            if self.checkpoint_saver and self.checkpoint_saver.should_checkpoint(state=state, event=Event.EPOCH_END):
                self.checkpoint_saver.save_checkpoint(state=state,
                                                      seed=self.seed,
                                                      device=self.device,
                                                      config=self.config)

        self.engine.run_event(Event.TRAINING_END)

    def _train_batch(self, microbatches: Sequence[Batch], ddp_sync: bool = True):
        """Run training on a full batch of data.

        Args:
            microbatches (Sequence[Batch]): The microbatches which make up the batch.
            ddp_sync (bool): True to sync gradients between devices on every backwards
                pass and False to only sync gradients after each device has finished
                computing a gradient on it's entire set of microbatches. (default: ``True``)
        """
        if ddp_sync or not isinstance(self.state.model, DistributedDataParallel):
            context = contextlib.nullcontext
        else:
            context = cast(Callable[[], ContextManager], self.state.model.no_sync)

        with context():
            return self._train_batch_inner(microbatches)

    def _train_batch_inner(self, microbatches: Sequence[Batch]):
        """Iterate over microbatches and compute the loss that will be used to step
        the optimizer.
        """
        self.engine.run_event(Event.BEFORE_TRAIN_BATCH)

        state = self.state
        assert state.optimizers is not None
        assert state.scaler is not None

        use_grad_scaling = self._use_grad_scaling(state.precision, state.scaler)

        if not self.deepspeed_enabled:
            for optimizer in state.optimizers:
                optimizer.zero_grad()

        # tracker for gradient accumulation
        total_loss = self.device.tensor_to_device(torch.zeros(size=(1,)))
        current_batch_size = sum([self._train_data_spec.get_num_samples_in_batch(batch) for batch in microbatches])

        for microbatch_idx, state.batch in enumerate(microbatches):
            state.batch_num_tokens = self._train_data_spec.get_num_tokens_in_batch(state.batch)
            state.batch_num_samples = self._train_data_spec.get_num_samples_in_batch(state.batch)
            is_final_microbatch = microbatch_idx + 1 == len(microbatches)
            sync_context = contextlib.nullcontext() if self.deepspeed_enabled else ddp_sync_context(
                state, is_final_microbatch, self.ddp_sync_strategy)
            with sync_context:
                # forward pass
                self.engine.run_event(Event.BEFORE_FORWARD)

                with state.precision_context:
                    state.outputs = state.model.forward(state.batch)

                self.engine.run_event(Event.AFTER_FORWARD)

                # loss
                self.engine.run_event(Event.BEFORE_LOSS)

                with state.precision_context:
                    state.loss = self.original_model.loss(state.outputs, state.batch)

                # We always want to scale loss by the grad_accum before the backwards pass and
                # also for sake of metrics. Complicating matters, the DeepSpeed engine does its
                # own scaling when we call `.backward`, but this isn't in place so we still need
                # to scale for sake of metrics after the `.backward` call.

                # Loss is added to losses with clone to not scale the loss for the step printout
                # Likely need to look into the performance impact
                if not self.deepspeed_enabled:
                    for loss in ensure_tuple(state.loss):
                        loss.mul_(state.batch_num_samples / current_batch_size)
                        total_loss += loss.detach().clone()

                assert state.loss is not None
                self.engine.run_event(Event.AFTER_LOSS)

                # backward
                self.engine.run_event(Event.BEFORE_BACKWARD)

                if use_grad_scaling:
                    state.loss = state.scaler.scale(state.loss)

                if self.deepspeed_enabled:
                    cast("deepspeed.DeepSpeedEngine", state.model).backward(state.loss)

                    # This is the same loss scaling and reporting we skipped earlier.
                    for loss in ensure_tuple(state.loss):
                        loss.mul_(state.batch_num_samples / current_batch_size)
                        total_loss += loss.detach().clone()
                else:
                    for loss in ensure_tuple(state.loss):
                        loss.backward(create_graph=self.backwards_create_graph)

                self.engine.run_event(Event.AFTER_BACKWARD)

            if self.deepspeed_enabled:
                cast("deepspeed.DeepSpeedEngine", state.model).step()

        # Unscale gradients before `Event.AFTER_TRAIN_BATCH`
        if use_grad_scaling:
            for optimizer in ensure_tuple(state.optimizers):
                state.scaler.unscale_(optimizer)

        # clip gradients if the magnitude is too large
        if not self.deepspeed_enabled and self.grad_clip_norm is not None:
            torch.nn.utils.clip_grad_norm_(
                parameters=state.model.parameters(),
                max_norm=self.grad_clip_norm,
            )

        self.engine.run_event(Event.AFTER_TRAIN_BATCH)

        return total_loss

    def eval(self, is_batch: bool):
        """Evaluate the model on the provided evaluation data and log
        appropriate metrics. 

        Args:
            is_batch (bool): True to log metrics with ``LogLevel.BATCH``
                and False to log metrics with ``LogLevel.EPOCH``.
        """
        state = self.state
        model = state.model

        restore_model_train = model.training

        model.eval()
        with torch.no_grad():

            self.engine.run_event(Event.EVAL_START)

            for evaluator in state.evaluators:
                assert isinstance(evaluator.dataloader, DataSpec)
                dataloader = evaluator.dataloader.dataloader
                if isinstance(dataloader.sampler, torch.utils.data.DistributedSampler):
                    # The distributed sampler uses `set_epoch` to set the random seed
                    # Because evaluation can run on each batch, we use the batch to seed the sampler
                    # so each evaluation will get a proper shuffle.
                    # The epoch provided to `set_epoch` need not be sequential, so this is fine.
                    dataloader.sampler.set_epoch(int(self.state.timer.batch))

                for state.batch in itertools.islice(dataloader, self._eval_subset_num_batches):
                    state.batch = self.device.batch_to_device(state.batch)
                    if evaluator.dataloader.device_transforms:
                        state.batch = evaluator.dataloader.device_transforms(state.batch)
                    state.batch_num_samples = evaluator.dataloader.get_num_samples_in_batch(state.batch)
                    state.batch_num_tokens = evaluator.dataloader.get_num_tokens_in_batch(state.batch)

                    if self.deepspeed_enabled:
                        state.batch = fix_batch_precision_for_deepspeed(state.batch, state.precision)

                    self.engine.run_event(Event.EVAL_BATCH_START)

                    self.engine.run_event(Event.EVAL_BEFORE_FORWARD)
                    state.outputs, targets = self.original_model.validate(state.batch)
                    self.engine.run_event(Event.EVAL_AFTER_FORWARD)

                    evaluator.metrics.update(state.outputs, targets)

                    self.engine.run_event(Event.EVAL_BATCH_END)

                self._compute_and_log_metrics(evaluator.metrics,
                                              is_train=False,
                                              is_batch=is_batch,
                                              logging_label=evaluator.label)

            self.engine.run_event(Event.EVAL_END)

        if restore_model_train:
            model.train()

    def _use_grad_scaling(self, precision: Union[str, Precision], scaler: Optional[GradScaler]) -> bool:
        """Determines based on precision when to use grad scaling.

        By default, the pytorch GradScaler is a no-op if running on
        unsupported hardware. Here we raise a RuntimeError instead.

        Args:
            precision (Precision): Numerical precision, based on the Precision Enum.
            scaler (GradScaler): Used to make sure that the scaler is enabled when
            using grad scaling.

        Raises:
            RuntimeError:
                Occurs when attempting to use grad scaling without the scaler
                enabled. Likely due to hardware not supporting the provided precision.
        """
        if self.deepspeed_enabled:
            return False

        precision = Precision(precision)
        use_grad_scaling = precision == Precision.AMP

        if use_grad_scaling and (scaler is None or not scaler.is_enabled()):
            raise RuntimeError(f'Attempting to use grad scaling with {precision}, but scaler is not enabled.'
                               f'Potentially your hardware does not support Precision {precision}.')
        return use_grad_scaling

    def _use_closures(self) -> bool:
        """Determines based on precision and optimizers whether to use closures.

        We default to using closures unless AMP is enabled, in which case we only allow
        closures when using optimizers with the _step_supports_amp_closure flag.
        """
        if self.deepspeed_enabled:
            return False

        if self.state.precision != Precision.AMP:
            return True

        if self.state.optimizers is None:
            raise RuntimeError("state.optimizers must be set before `_use_closures` can be determined")

        return all(
            getattr(optimizer, "_step_supports_amp_closure", False)
            for optimizer in ensure_tuple(self.state.optimizers))<|MERGE_RESOLUTION|>--- conflicted
+++ resolved
@@ -56,17 +56,11 @@
         model (BaseMosaicModel): The model to train.
         train_dataloader (DataLoader, DataSpec, or dict): The :class:`DataLoader`, :class:`DataSpec`,
             or dict of :class:`DataSpec` kwargs for the training data.
-<<<<<<< HEAD
         eval_dataloader (DataLoader, DataSpec, Evaluator or dict): The :class:`DataLoader`, :class:`DataSpec`,
             :class: `Evaluator` or dict of :class:`DataSpec` kwargs for the evaluation data. The :class:`Evaluator` 
             class contains metrics relevant to the specific dataset.
-        max_epochs (int): The maxmimum number of epochs to train for.
-=======
-        eval_dataloader (DataLoader, DataSpec, or dict): The :class:`DataLoader`, :class:`DataSpec`,
-            or dict of :class:`DataSpec` kwargs for the evaluation data.
         max_duration (Union[str, `~composer.core.Time`]): The maxmimum number amount of Time to train for.
             See `~composer.core.Time` for details.
->>>>>>> 10564364
         algorithms (List[Algorithm], optional): The algorithms to use during training.
             (default: ``[]``)
         optimizer_hparams: (OptimizerHparams, optional): The OptimizerHparams for constructing
@@ -229,10 +223,10 @@
             else:
                 self.ddp_sync_strategy = DDPSyncStrategy(ddp_sync_strategy)
 
+        self.evaluators = []
         if isinstance(eval_dataloader, DataLoader):
             eval_dataloader = DataSpec(eval_dataloader)
         if isinstance(eval_dataloader, DataSpec):
-
             default_evaluator = Evaluator(label="eval_dataset", dataloader=eval_dataloader, metrics=None)
             self.evaluators = [default_evaluator]
         else:
@@ -243,7 +237,7 @@
                 self.evaluators.append(evaluator)
 
         # do a check here to make sure there is at least one validation set
-        if self.evaluators is None or len(self.evaluators) == 0:
+        if len(self.evaluators) == 0:
             warnings.warn(f'At least one validation set should be used and passed in through ',
                           'eval_dataloader or the evaluators',
                           category=UserWarning)
