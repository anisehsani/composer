# Copyright 2021 MosaicML. All Rights Reserved.

import logging
import os
import random
<<<<<<< HEAD
import tempfile
import textwrap
=======
import shutil
import tarfile
import tempfile
>>>>>>> 79d0bec0
import warnings
from typing import Any, Dict, Optional

import numpy as np
import torch
import yaml

from composer.core import Event, State
from composer.core.types import StateDict
from composer.trainer.devices.device import Device
<<<<<<< HEAD
from composer.utils import ObjectStoreProviderHparams, ddp, run_directory, seed_all
=======
from composer.utils import dist, reproducibility
>>>>>>> 79d0bec0

log = logging.getLogger(__name__)


def get_mosaic_checkpoint_filepath(checkpoint_folder: str, checkpoint_tag: str):
    return os.path.join(checkpoint_folder, checkpoint_tag, "mosaic_states.pt")


class CheckpointLoader:
    """Manager for initializing state and restoring RNG state from existing checkpoints.

    Args:
        checkpoint (str): The path to an existing checkpoint file (if the checkpoint is on the local disk)
            or the object name for the checkpoint (if the checkpoint is in a cloud bucket).
        object_store_hparams (ObjectStoreProviderHparams, optional): If the ``checkpoint`` is in an object store
            (i.e. AWS S3 or Google Cloud Storage), the parameters for connecting to the cloud provider object store.
            Otherwise, if the checkpoint is a local filepath, set to ``None``. (default: ``None``).
        load_weights_only (bool): Whether to only restore the weights from the checkpoint without
            restoring the associated state.
        strict_model_weights (bool): Whether to force that the checkpointed weights must exactly match the model
            weights.
    """

<<<<<<< HEAD
    def __init__(self,
                 checkpoint: str,
                 object_store_hparams: Optional[ObjectStoreProviderHparams] = None,
                 load_weights_only: bool = False,
                 strict_model_weights: bool = False):
        if object_store_hparams is not None:
            provider = object_store_hparams.initialize_object()
            with tempfile.TemporaryDirectory() as tempdir:
                downloaded_checkpoint_filepath = os.path.join(tempdir, "checkpoint.pt")
                provider.download_object(checkpoint, downloaded_checkpoint_filepath)
                self.state_dict = torch.load(downloaded_checkpoint_filepath, map_location='cpu')
        else:
            self.state_dict = torch.load(checkpoint, map_location='cpu')
=======
    def __init__(self, checkpoint_filepath: str, load_weights_only: bool = False, strict_model_weights: bool = False):
        self.checkpoint_filepath = checkpoint_filepath
>>>>>>> 79d0bec0
        self.load_weights_only = load_weights_only
        self.strict_model_weights = strict_model_weights
        self.checkpoint_rng_state = None

    def load_checkpoint(self, state: State):
        """Initialize state from the loaded checkpoint's data.

        Args:
            state (State): The state to load the checkpoint into.

        Returns:
            The seed that was loaded from the checkpoint if it exists otherwise `None`.
        """
        seed_to_restore = None

<<<<<<< HEAD
        if self.load_weights_only:
            state.load_model_state(self.state_dict['state'], strict=self.strict_model_weights)
        else:
            state.load_state_dict(self.state_dict["state"])
            self.checkpoint_rng_state = self._get_checkpoint_rng_state(state, self.state_dict["rng"])

            if "seed" in self.state_dict:
                world_size = ddp.get_world_size()
                checkpointed_world_size = len(self.state_dict["seed"])
                if world_size != checkpointed_world_size:
                    warnings.warn(
                        textwrap.dedent(f"""Current world size {world_size} does not match the checkpointed world size
                        {checkpointed_world_size}. The seed will not be restored."""))
                    return
                seed_to_restore = self.state_dict["seed"][ddp.get_global_rank()]
                seed_all(seed_to_restore)
                return seed_to_restore

    def restore_checkpoint_rng_state(self, state: State, device: Device):
        """Restore the state of all RNG objects in this context from the loaded checkpoint's data."""
=======
        with tempfile.TemporaryDirectory() as checkpoint_folder:
            with tarfile.open(self.checkpoint_filepath) as tarball:
                tarball.extractall(checkpoint_folder)

            checkpoint_tag = os.listdir(checkpoint_folder)[0]
            mosaic_checkpoint_filepath = get_mosaic_checkpoint_filepath(checkpoint_folder, checkpoint_tag)

            state_dict = torch.load(mosaic_checkpoint_filepath, map_location='cpu')

            if self.load_weights_only:
                state.load_model_state(state_dict['state'], strict=self.strict_model_weights)
            else:
                state.load_state_dict(state_dict["state"])
                self.checkpoint_rng_state = self._get_checkpoint_rng_state(state_dict["rng"])

                if "seed" in state_dict:
                    world_size = dist.get_world_size()
                    checkpointed_world_size = len(state_dict["seed"])
                    if world_size != checkpointed_world_size:
                        warnings.warn(f"Current world size {world_size} does not match the checkpointed world size "
                                      f"{checkpointed_world_size}. The seed will not be restored.")
                    else:
                        seed_to_restore = state_dict["seed"][dist.get_global_rank()]
                        reproducibility.seed_all(seed_to_restore)

            try:
                import deepspeed
                if isinstance(state.model, deepspeed.DeepSpeedEngine):
                    load_path, _ = state.model.load_checkpoint(checkpoint_folder, checkpoint_tag)  # type: ignore
                    if load_path is None:
                        raise RuntimeError(f"Failed to load DeepSpeed checkpoint from {self.checkpoint_filepath}")
            except ImportError:
                pass

        return seed_to_restore

    def restore_checkpoint_rng_state(self, device: Device):
        """Restore the state of all RNG objects in this context from the loaded checkpoint's data.
        """
>>>>>>> 79d0bec0

        if self.checkpoint_rng_state is None:
            return

<<<<<<< HEAD
        assert ddp.get_world_size() == len(self.checkpoint_rng_state['torch']), textwrap.dedent(
            """invariant violation: if the rng state is being restored, then
            the world size should be the same as in the checkpoint.""")
=======
        assert dist.get_world_size() == len(
            self.checkpoint_rng_state['torch']
        ), f"invariant violation: if the rng state is being restored, then" \
            "the world size should be the same as in the checkpoint."
>>>>>>> 79d0bec0

        torch.set_rng_state(self.checkpoint_rng_state['torch'][dist.get_global_rank()])
        device.load_state_dict(self.checkpoint_rng_state['device'][dist.get_global_rank()])
        random.setstate(self.checkpoint_rng_state['python'][dist.get_global_rank()])
        np.random.set_state(self.checkpoint_rng_state['numpy'][dist.get_global_rank()])

        self.checkpoint_rng_state = None

    def _get_checkpoint_rng_state(self, checkpoint_rng_state: StateDict) -> Optional[StateDict]:
        original_world_size = len(checkpoint_rng_state["torch"])
        if original_world_size == dist.get_world_size():
            return checkpoint_rng_state
        else:
<<<<<<< HEAD
            warnings.warn(
                textwrap.dedent(f"""The checkpoint was created with world_size({original_world_size}),
                which differs from the current world_size({ddp.get_world_size()}).
                RNG state will not be restored."""))
=======
            warnings.warn(f"The checkpoint was created with world_size({original_world_size}), "
                          f"which differs from the current world_size({dist.get_world_size()})."
                          f"RNG state will not be restored.")
>>>>>>> 79d0bec0


class CheckpointSaver:
    """Manager for saving state to checkpoint files.

    Args:
        checkpoint_folder (str): The path to store checkpoints in.
        checkpoint_interval (int): The amount of time units to wait between checkpoints.
        checkpoint_interval_unit (str): The unit (`"ep"` or `"it"`) that
            `checkpoint_interval` should be measured in.
    """

    def __init__(self, checkpoint_folder: str, checkpoint_interval: int, checkpoint_interval_unit: str):
        if checkpoint_interval_unit.lower() == "ep":
            self.save_event = Event.EPOCH_END
        elif checkpoint_interval_unit.lower() == "it":
            self.save_event = Event.BATCH_END
        else:
            raise ValueError(f"Unknown checkpointing interval: {checkpoint_interval_unit}")
        self.checkpoint_folder = run_directory.get_relative_to_run_directory(checkpoint_folder)
        self.save_interval = checkpoint_interval

    def should_checkpoint(self, state: State, event: Event) -> bool:
        """Given the current state and event, determine whether a checkpoint needs to be created.

        Args:
            state (State): The current State of the trainer.
            event (Event): The current Event being executed.
        """

        if event != self.save_event:
            return False
        if self.save_event == Event.EPOCH_END:
            return state.epoch % self.save_interval == 0
        if self.save_event == Event.BATCH_END:
            return state.step % self.save_interval == 0
        return False

    def save_checkpoint(self, state: State, seed: int, device: Device, config: Optional[Dict[str, Any]] = None) -> None:
        """Save the current state to a a new checkpoint file.

        Args:
            state (State): The current State of the trainer.
            seed (int): The seed used for random number generation.
            device (Device): The Device in use by this process.
            ddp (DDP): The DDP engine in use by this trainer.
            config (Optional[Dict[str, Any]]): The hparams used to initialize this trainer, if any.
        """
        state_dict = {
            'rng': self._get_rng_state(device=device),  # stored across all ranks
            'seed': dist.all_gather_object(seed),
        }

<<<<<<< HEAD
        # we add the state only on rank 0 since other processes don't have loggers to serialize
        state_dict['state'] = state.state_dict()  # should be the same across all ranks. per-rank state not stored

        if config:
            hparams_path = os.path.join(self.checkpoint_folder, "hparams.yaml")
            os.makedirs(self.checkpoint_folder, mode=0o775, exist_ok=True)
            config_yaml_str = yaml.dump(config)
            try:
                with open(hparams_path, "x") as f:
                    # Storing the config (ex. hparams) in a separate file so they can be modified before resuming
                    f.write(config_yaml_str)
            except FileExistsError as e:
                with open(hparams_path, "r") as f:
                    # comparing the parsed hparams to ignore whitespace and formatting differences
                    if yaml.safe_load(config_yaml_str) != yaml.safe_load(f):
                        raise RuntimeError(
                            textwrap.dedent(f"""The hparams in the existing checkpoint folder {self.checkpoint_folder}
                            differ from those being used in the current training run.
                            Please specify a new checkpoint folder.""")) from e
=======
>>>>>>> 79d0bec0
        if self.save_event == Event.EPOCH_END:
            tag = f"ep{state.epoch}"
        elif self.save_event == Event.BATCH_END:
            tag = f"it{state.step}"
        else:
            raise ValueError(f"Invalid checkpoint event: {self.save_event}")

        try:
            import deepspeed
            if isinstance(state.model, deepspeed.DeepSpeedEngine):
                state.model.save_checkpoint(self.checkpoint_folder, tag)  # type: ignore
        except ImportError:
            pass

        if dist.get_global_rank() == 0:
            # only rank 0 saves checkpoints

            # we add the state only on rank 0 since other processes don't have loggers to serialize
            state_dict['state'] = state.state_dict()  # should be the same across all ranks. per-rank state not stored

            if config:
                hparams_path = os.path.join(self.checkpoint_folder, "hparams.yaml")
                os.makedirs(self.checkpoint_folder, mode=0o775, exist_ok=True)
                config_yaml_str = yaml.dump(config)
                try:
                    with open(hparams_path, "x") as f:
                        # Storing the config (ex. hparams) in a separate file so they can be modified before resuming
                        f.write(config_yaml_str)
                except FileExistsError as e:
                    with open(hparams_path, "r") as f:
                        # comparing the parsed hparams to ignore whitespace and formatting differences
                        if yaml.safe_load(config_yaml_str) != yaml.safe_load(f):
                            raise RuntimeError(
                                f"The hparams in the existing checkpoint folder {self.checkpoint_folder} "
                                "differ from those being used in the current training run. "
                                "Please specify a new checkpoint folder.") from e
            checkpoint_filepath = os.path.join(self.checkpoint_folder, tag)
            mosaic_states_filepath = get_mosaic_checkpoint_filepath(self.checkpoint_folder, tag)
            if not os.path.exists(checkpoint_filepath):
                os.makedirs(checkpoint_filepath)
            with open(mosaic_states_filepath, 'xb') as f:
                torch.save(state_dict, f)

            checkpoint_archive_filepath = os.path.join(self.checkpoint_folder, f'{tag}.tz')
            with tarfile.open(checkpoint_archive_filepath, "w") as tarball:
                tarball.add(checkpoint_filepath, arcname=tag)

            shutil.rmtree(checkpoint_filepath)

            log.info(f'Trainer checkpoint saved to {checkpoint_archive_filepath}')

        # Ensure that the non-rank 0 processes don't exit before the checkpoint is saved.
        dist.barrier()

    def _get_rng_state(self, device: Device) -> StateDict:
        rng_state = {
            "python": dist.all_gather_object(random.getstate()),
            "numpy": dist.all_gather_object(np.random.get_state()),
            "torch": dist.all_gather_object(torch.random.get_rng_state()),
            "device": dist.all_gather_object(device.state_dict()),
        }
        # casting the state dict as on non-rank-0, entries will be None-like
        return rng_state<|MERGE_RESOLUTION|>--- conflicted
+++ resolved
@@ -3,15 +3,13 @@
 import logging
 import os
 import random
-<<<<<<< HEAD
 import tempfile
 import textwrap
-=======
 import shutil
 import tarfile
-import tempfile
->>>>>>> 79d0bec0
 import warnings
+import urllib.parse
+import requests
 from typing import Any, Dict, Optional
 
 import numpy as np
@@ -21,11 +19,7 @@
 from composer.core import Event, State
 from composer.core.types import StateDict
 from composer.trainer.devices.device import Device
-<<<<<<< HEAD
-from composer.utils import ObjectStoreProviderHparams, ddp, run_directory, seed_all
-=======
-from composer.utils import dist, reproducibility
->>>>>>> 79d0bec0
+from composer.utils import ObjectStoreProviderHparams, dist, run_directory, reproducibility
 
 log = logging.getLogger(__name__)
 
@@ -38,8 +32,8 @@
     """Manager for initializing state and restoring RNG state from existing checkpoints.
 
     Args:
-        checkpoint (str): The path to an existing checkpoint file (if the checkpoint is on the local disk)
-            or the object name for the checkpoint (if the checkpoint is in a cloud bucket).
+        checkpoint (str): The path to an existing checkpoint file. It can be a path to a file on local disk, a URL, or
+            if ``object_store_hparams`` is set, the object name for a checkpoint in a cloud bucket.
         object_store_hparams (ObjectStoreProviderHparams, optional): If the ``checkpoint`` is in an object store
             (i.e. AWS S3 or Google Cloud Storage), the parameters for connecting to the cloud provider object store.
             Otherwise, if the checkpoint is a local filepath, set to ``None``. (default: ``None``).
@@ -49,24 +43,42 @@
             weights.
     """
 
-<<<<<<< HEAD
     def __init__(self,
                  checkpoint: str,
                  object_store_hparams: Optional[ObjectStoreProviderHparams] = None,
                  load_weights_only: bool = False,
                  strict_model_weights: bool = False):
-        if object_store_hparams is not None:
-            provider = object_store_hparams.initialize_object()
-            with tempfile.TemporaryDirectory() as tempdir:
-                downloaded_checkpoint_filepath = os.path.join(tempdir, "checkpoint.pt")
-                provider.download_object(checkpoint, downloaded_checkpoint_filepath)
-                self.state_dict = torch.load(downloaded_checkpoint_filepath, map_location='cpu')
-        else:
-            self.state_dict = torch.load(checkpoint, map_location='cpu')
-=======
-    def __init__(self, checkpoint_filepath: str, load_weights_only: bool = False, strict_model_weights: bool = False):
-        self.checkpoint_filepath = checkpoint_filepath
->>>>>>> 79d0bec0
+        checkpoint_uri_parsed = urllib.parse.urlparse(checkpoint)
+
+        with tempfile.TemporaryDirectory() as tempdir:
+            if checkpoint_uri_parsed.scheme != "":
+                if object_store_hparams is not None:
+                    raise ValueError(textwrap.dedent("""When specifying `object_store_hparams`,
+                        the `checkpoint` parameter must be the key for the checkpoint in the bucket, NOT a uri."""))
+
+                if checkpoint_uri_parsed.scheme.lower() in ("http", "https"):
+                    with tempfile.TemporaryDirectory() as tempdir:
+                        checkpoint_filepath = os.path.join(tempdir, "checkpoint.pt")
+                        with requests.get(checkpoint, stream=True) as r:
+                            r.raise_for_status()
+                            with open(checkpoint_filepath, "wb") as f:
+                                for chunk in r.iter_content():
+                                    f.write(chunk)
+                else:
+                    object_store_hparams = ObjectStoreProviderHparams(
+                        provider=checkpoint_uri_parsed.scheme,
+                        container=checkpoint_uri_parsed.netloc,
+                    )
+                    checkpoint = checkpoint_uri_parsed.path
+
+            if object_store_hparams is not None:
+                provider = object_store_hparams.initialize_object()
+                checkpoint_filepath = os.path.join(tempdir, "checkpoint.pt")
+                provider.download_object(checkpoint, checkpoint_filepath)
+            else:
+                checkpoint_filepath = checkpoint
+            self.state_dict = torch.load(checkpoint_filepath, map_location='cpu')
+
         self.load_weights_only = load_weights_only
         self.strict_model_weights = strict_model_weights
         self.checkpoint_rng_state = None
@@ -82,28 +94,6 @@
         """
         seed_to_restore = None
 
-<<<<<<< HEAD
-        if self.load_weights_only:
-            state.load_model_state(self.state_dict['state'], strict=self.strict_model_weights)
-        else:
-            state.load_state_dict(self.state_dict["state"])
-            self.checkpoint_rng_state = self._get_checkpoint_rng_state(state, self.state_dict["rng"])
-
-            if "seed" in self.state_dict:
-                world_size = ddp.get_world_size()
-                checkpointed_world_size = len(self.state_dict["seed"])
-                if world_size != checkpointed_world_size:
-                    warnings.warn(
-                        textwrap.dedent(f"""Current world size {world_size} does not match the checkpointed world size
-                        {checkpointed_world_size}. The seed will not be restored."""))
-                    return
-                seed_to_restore = self.state_dict["seed"][ddp.get_global_rank()]
-                seed_all(seed_to_restore)
-                return seed_to_restore
-
-    def restore_checkpoint_rng_state(self, state: State, device: Device):
-        """Restore the state of all RNG objects in this context from the loaded checkpoint's data."""
-=======
         with tempfile.TemporaryDirectory() as checkpoint_folder:
             with tarfile.open(self.checkpoint_filepath) as tarball:
                 tarball.extractall(checkpoint_folder)
@@ -143,21 +133,13 @@
     def restore_checkpoint_rng_state(self, device: Device):
         """Restore the state of all RNG objects in this context from the loaded checkpoint's data.
         """
->>>>>>> 79d0bec0
 
         if self.checkpoint_rng_state is None:
             return
 
-<<<<<<< HEAD
         assert ddp.get_world_size() == len(self.checkpoint_rng_state['torch']), textwrap.dedent(
             """invariant violation: if the rng state is being restored, then
             the world size should be the same as in the checkpoint.""")
-=======
-        assert dist.get_world_size() == len(
-            self.checkpoint_rng_state['torch']
-        ), f"invariant violation: if the rng state is being restored, then" \
-            "the world size should be the same as in the checkpoint."
->>>>>>> 79d0bec0
 
         torch.set_rng_state(self.checkpoint_rng_state['torch'][dist.get_global_rank()])
         device.load_state_dict(self.checkpoint_rng_state['device'][dist.get_global_rank()])
@@ -171,16 +153,10 @@
         if original_world_size == dist.get_world_size():
             return checkpoint_rng_state
         else:
-<<<<<<< HEAD
             warnings.warn(
                 textwrap.dedent(f"""The checkpoint was created with world_size({original_world_size}),
-                which differs from the current world_size({ddp.get_world_size()}).
+                which differs from the current world_size({dist.get_world_size()}).
                 RNG state will not be restored."""))
-=======
-            warnings.warn(f"The checkpoint was created with world_size({original_world_size}), "
-                          f"which differs from the current world_size({dist.get_world_size()})."
-                          f"RNG state will not be restored.")
->>>>>>> 79d0bec0
 
 
 class CheckpointSaver:
@@ -234,28 +210,6 @@
             'seed': dist.all_gather_object(seed),
         }
 
-<<<<<<< HEAD
-        # we add the state only on rank 0 since other processes don't have loggers to serialize
-        state_dict['state'] = state.state_dict()  # should be the same across all ranks. per-rank state not stored
-
-        if config:
-            hparams_path = os.path.join(self.checkpoint_folder, "hparams.yaml")
-            os.makedirs(self.checkpoint_folder, mode=0o775, exist_ok=True)
-            config_yaml_str = yaml.dump(config)
-            try:
-                with open(hparams_path, "x") as f:
-                    # Storing the config (ex. hparams) in a separate file so they can be modified before resuming
-                    f.write(config_yaml_str)
-            except FileExistsError as e:
-                with open(hparams_path, "r") as f:
-                    # comparing the parsed hparams to ignore whitespace and formatting differences
-                    if yaml.safe_load(config_yaml_str) != yaml.safe_load(f):
-                        raise RuntimeError(
-                            textwrap.dedent(f"""The hparams in the existing checkpoint folder {self.checkpoint_folder}
-                            differ from those being used in the current training run.
-                            Please specify a new checkpoint folder.""")) from e
-=======
->>>>>>> 79d0bec0
         if self.save_event == Event.EPOCH_END:
             tag = f"ep{state.epoch}"
         elif self.save_event == Event.BATCH_END:
