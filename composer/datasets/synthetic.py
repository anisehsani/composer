# Copyright 2021 MosaicML. All Rights Reserved.

<<<<<<< HEAD
import random
import string
=======
"""Synthetic datasets used for testing, profiling, and debugging."""

from __future__ import annotations

>>>>>>> 6d39a385
from typing import Callable, Optional, Sequence, Union

import torch
import torch.utils.data
from datasets import Dataset
from PIL import Image
from torchvision.datasets import VisionDataset

from composer.core.types import MemoryFormat
from composer.utils.string_enum import StringEnum

__all__ = ["SyntheticDataType", "SyntheticDataLabelType", "SyntheticBatchPairDataset", "SyntheticPILDataset"]


class SyntheticDataType(StringEnum):
    """Defines the distribution of the synthetic data.

    Attributes:
        GAUSSIAN: Standard Guassian distribution.
        SEPARABLE: Gaussian distributed, but classes will be mean-shifted for
            separability.
    """

    GAUSSIAN = "gaussian"
    SEPARABLE = "separable"


class SyntheticDataLabelType(StringEnum):
    """Defines the class label type of the synthetic data.

    Attributes:
        CLASSIFICATION_INT: Class labels are ints.
        CLASSIFICATION_ONE_HOT: Class labels are one-hot vectors.
    """
    CLASSIFICATION_INT = "classification_int"
    CLASSIFICATION_ONE_HOT = "classification_one_hot"


class SyntheticHFDataset:
    """Creates a synthetic HF dataset and passes it to the preprocessing scripts."""

    def __init__(self, num_samples, chars_per_sample, column_names):
        if column_names is None or len(column_names) == 0:
            raise ValueError("There must be at least one column name provided for the final dataset.")
        self.num_samples = num_samples
        self.chars_per_sample = chars_per_sample
        self.column_names = column_names

    def generate_dataset(self):
        data = {}
        for column_name in self.column_names:
            data[column_name] = [self.generate_sample() for _ in range(self.num_samples)]

        hf_synthetic_dataset = Dataset.from_dict(data)
        return hf_synthetic_dataset

    def generate_sample(self):
        MIN_WORD_LENGTH = 3
        MAX_WORD_LENGTH = 10
        valid_chars = string.ascii_letters + string.digits + string.punctuation + ' '

        sample = ''
        while len(sample) < self.chars_per_sample:
            sample_len = random.randint(MIN_WORD_LENGTH, MAX_WORD_LENGTH)
            sample += ' '.join([random.choice(valid_chars) for _ in range(sample_len)])
        return sample


class SyntheticBatchPairDataset(torch.utils.data.Dataset):
    """Emulates a dataset of provided size and shape.

    Args:
        total_dataset_size (int): The total size of the dataset to emulate.
        data_shape (List[int]): Shape of the tensor for input samples.
        num_unique_samples_to_create (int): The number of unique samples to allocate memory for.
        data_type (str or SyntheticDataType, optional), Type of synthetic data to create.
            Default: ``SyntheticDataType.GAUSSIAN``.
        label_type (str or SyntheticDataLabelType, optional), Type of synthetic data to
            create. Default: ``SyntheticDataLabelType.CLASSIFICATION_INT``.
        num_classes (int, optional): Number of classes to use. Required if
            ``SyntheticDataLabelType`` is ``CLASSIFICATION_INT``
            or``CLASSIFICATION_ONE_HOT``. Default: ``None``.
        label_shape (List[int], optional): Shape of the tensor for each sample label.
            Default: ``None``.
        device (str): Device to store the sample pool. Set to ``'cuda'`` to store samples
            on the GPU and eliminate PCI-e bandwidth with the dataloader. Set to ``'cpu'``
            to move data between host memory and the gpu on every batch. Default:
            ``'cpu'``.
        memory_format (MemoryFormat, optional): Memory format for the sample pool.
            Default: `MemoryFormat.CONTIGUOUS_FORMAT`.
        transform (Callable, optional): Transform(s) to apply to data. Default: ``None``.
    """

    def __init__(self,
                 *,
                 total_dataset_size: int,
                 data_shape: Sequence[int],
                 num_unique_samples_to_create: int = 100,
                 data_type: Union[str, SyntheticDataType] = SyntheticDataType.GAUSSIAN,
                 label_type: Union[str, SyntheticDataLabelType] = SyntheticDataLabelType.CLASSIFICATION_INT,
                 num_classes: Optional[int] = None,
                 label_shape: Optional[Sequence[int]] = None,
                 device: str = "cpu",
                 memory_format: Union[str, MemoryFormat] = MemoryFormat.CONTIGUOUS_FORMAT,
                 transform: Optional[Callable] = None):
        self.total_dataset_size = total_dataset_size
        self.data_shape = data_shape
        self.num_unique_samples_to_create = num_unique_samples_to_create
        self.data_type = SyntheticDataType(data_type)
        self.label_type = SyntheticDataLabelType(label_type)
        self.num_classes = num_classes
        self.label_shape = label_shape
        self.device = device
        self.memory_format = MemoryFormat(memory_format)
        self.transform = transform

        self._validate_label_inputs(label_type=self.label_type,
                                    num_classes=self.num_classes,
                                    label_shape=self.label_shape)

        # The synthetic data
        self.input_data = None
        self.input_target = None

    def _validate_label_inputs(self, label_type: SyntheticDataLabelType, num_classes: Optional[int],
                               label_shape: Optional[Sequence[int]]):
        if label_type == SyntheticDataLabelType.CLASSIFICATION_INT or label_type == SyntheticDataLabelType.CLASSIFICATION_ONE_HOT:
            if num_classes is None or num_classes <= 0:
                raise ValueError("classification label_types require num_classes > 0")

    def __len__(self) -> int:
        return self.total_dataset_size

    def __getitem__(self, idx: int):
        idx = idx % self.num_unique_samples_to_create
        if self.input_data is None:
            # Generating data on the first call to __getitem__ so that data is stored on the correct gpu,
            # after DeviceSingleGPU calls torch.cuda.set_device
            # This does mean that the first batch will be slower
            # generating samples so all values for the sample are the sample index
            # e.g. all(input_data[1] == 1). Helps with debugging.
            assert self.input_target is None
            input_data = torch.randn(self.num_unique_samples_to_create, *self.data_shape, device=self.device)

            input_data = torch.clone(input_data)  # allocate actual memory
            input_data = input_data.contiguous(memory_format=getattr(torch, self.memory_format.value))

            if self.label_type == SyntheticDataLabelType.CLASSIFICATION_ONE_HOT:
                assert self.num_classes is not None
                input_target = torch.zeros((self.num_unique_samples_to_create, self.num_classes), device=self.device)
                input_target[:, 0] = 1.0
            elif self.label_type == SyntheticDataLabelType.CLASSIFICATION_INT:
                assert self.num_classes is not None
                if self.label_shape:
                    label_batch_shape = (self.num_unique_samples_to_create, *self.label_shape)
                else:
                    label_batch_shape = (self.num_unique_samples_to_create,)
                input_target = torch.randint(0, self.num_classes, label_batch_shape, device=self.device)
            else:
                raise ValueError(f"Unsupported label type {self.data_type}")

            # If separable, force the positive examples to have a higher mean than the negative examples
            if self.data_type == SyntheticDataType.SEPARABLE:
                assert self.label_type == SyntheticDataLabelType.CLASSIFICATION_INT, \
                    "SyntheticDataType.SEPARABLE requires integer classes."
                assert torch.max(input_target) == 1 and torch.min(input_target) == 0, \
                    "SyntheticDataType.SEPARABLE only supports binary labels"
                # Make positive examples have mean = 3 and negative examples have mean = -3
                # so they are easier to separate with a classifier
                input_data[input_target == 0] -= 3
                input_data[input_target == 1] += 3

            self.input_data = input_data
            self.input_target = input_target

        assert self.input_target is not None

        if self.transform is not None:
            return self.transform(self.input_data[idx]), self.input_target[idx]
        else:
            return self.input_data[idx], self.input_target[idx]


class SyntheticPILDataset(VisionDataset):
    """Similar to :class:`SyntheticBatchPairDataset`, but yields samples of type :class:`~PIL.Image.Image` and supports
    dataset transformations.

    Args:
        total_dataset_size (int): The total size of the dataset to emulate.
        data_shape (List[int]): Shape of the tensor for input samples.
        num_unique_samples_to_create (int): The number of unique samples to allocate memory for.
        data_type (str or SyntheticDataType, optional), Type of synthetic data to create.
            Default: ``SyntheticDataType.GAUSSIAN``.
        label_type (str or SyntheticDataLabelType, optional), Type of synthetic data to
            create. Default: ``SyntheticDataLabelType.CLASSIFICATION_INT``.
        num_classes (int, optional): Number of classes to use. Required if
            ``SyntheticDataLabelType`` is ``CLASSIFICATION_INT``
            or ``CLASSIFICATION_ONE_HOT``. Default: ``None``.
        label_shape (List[int], optional): Shape of the tensor for each sample label.
            Default: ``None``.
        transform (Callable, optional): Transform(s) to apply to data. Default: ``None``.
    """

    def __init__(self,
                 *,
                 total_dataset_size: int,
                 data_shape: Sequence[int] = (64, 64, 3),
                 num_unique_samples_to_create: int = 100,
                 data_type: Union[str, SyntheticDataType] = SyntheticDataType.GAUSSIAN,
                 label_type: Union[str, SyntheticDataLabelType] = SyntheticDataLabelType.CLASSIFICATION_INT,
                 num_classes: Optional[int] = None,
                 label_shape: Optional[Sequence[int]] = None,
                 transform: Optional[Callable] = None):
        super().__init__(root="", transform=transform)
        self._dataset = SyntheticBatchPairDataset(
            total_dataset_size=total_dataset_size,
            data_shape=data_shape,
            data_type=data_type,
            num_unique_samples_to_create=num_unique_samples_to_create,
            label_type=label_type,
            num_classes=num_classes,
            label_shape=label_shape,
        )

    def __len__(self) -> int:
        return len(self._dataset)

    def __getitem__(self, idx: int):
        input_data, target = self._dataset[idx]

        input_data = input_data.numpy()

        # Shift and scale to be [0, 255]
        input_data = (input_data - input_data.min())
        input_data = (input_data * (255 / input_data.max())).astype("uint8")

        sample = Image.fromarray(input_data)
        if self.transform is not None:
            return self.transform(sample), target
        else:
            return sample, target<|MERGE_RESOLUTION|>--- conflicted
+++ resolved
@@ -1,14 +1,9 @@
 # Copyright 2021 MosaicML. All Rights Reserved.
 
-<<<<<<< HEAD
-import random
-import string
-=======
 """Synthetic datasets used for testing, profiling, and debugging."""
 
 from __future__ import annotations
 
->>>>>>> 6d39a385
 from typing import Callable, Optional, Sequence, Union
 
 import torch
