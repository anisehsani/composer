--- conflicted
+++ resolved
@@ -17,11 +17,7 @@
 
 import yahp as hp
 
-<<<<<<< HEAD
-from composer.core.types import DataLoader, MemoryFormat, DataloaderSpec
-=======
 from composer.core.types import DataLoader, DataSpec, MemoryFormat
->>>>>>> 22cef05e
 from composer.datasets.dataloader import DataloaderHparams
 
 
