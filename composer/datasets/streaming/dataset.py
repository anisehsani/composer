# Copyright 2022 MosaicML Composer authors
# SPDX-License-Identifier: Apache-2.0

"""The :class:`StreamingDataset` class, used for building streaming iterable datasets.
"""

import math
import os
from threading import Lock, Thread
from time import sleep
<<<<<<< HEAD
from typing import Any, Callable, Dict, Iterator, Optional, Tuple
from composer.utils.object_store import ObjectStore
=======
from typing import Any, Callable, Dict, Iterator, Optional
>>>>>>> 05a64144

import numpy as np
from torch.utils.data import IterableDataset

from composer.datasets.streaming.download import download_or_wait
from composer.datasets.streaming.format import (StreamingDatasetIndex, bytes_to_sample_dict, get_index_basename,
                                                get_shard_basename)
from composer.datasets.streaming.world import get_world
from composer.utils import dist

__all__ = ['StreamingDataset']


class StreamingDataset(IterableDataset):
    """A sharded, streaming, iterable dataset.

    :class:`StreamingDataset` reads samples from binary `.mds` files that were written out by :class:`StreamingDatasetWriter`.

    It currently supports downloading data from etiher S3 paths or local filepaths.

    It supports multi-gpu + multi-node training, and has smart local cacheing to minimize network bandwidth.

    It also provides best-effort shuffling to preserve randomness when ``shuffle=True``.

    Args:
        remote (str): Download shards from this remote S3 path or directory.
        local (str): Download shards to this local directory for for caching.
        shuffle (bool): Whether to shuffle the samples.  Note that if `shuffle=False`, the sample order is deterministic but dependent on the DataLoader's `num_workers`.
        decoders (Dict[str, Callable[bytes, Any]]]): For each sample field you wish to read, you must provide a decoder to convert the raw bytes to an object.
        max_retries (int): Number of download re-attempts before giving up. Default: 2.
        timeout (float): How long to wait for shard to download before raising an exception. Default: 60 sec.
        batch_size (Optional[int]): Hint the batch_size that will be used on each device's DataLoader. Default: ``None``.
                                    Worker indices will be constructed so that there is at most 1 incomplete batch at the end of each epoch.
                                    E.g. if the DataLoader is reading over (samples=[0, 1, 2, 3, 4, 5, 6, 7], num_workers=3, batch_size=2, drop_last=True)
                                    but `batch_size` is not hinted to the StreamingDataset ahead of time
                                    then the samples will by default be assigned like: w0: [0, 1, 2], w1: [3, 4, 5], w2: [6, 7]
                                    and will be read as batches: [0, 1], [3, 4], [6, 7] (with batches [2] and [5] dropped as incomplete)
                                    but this is suboptimal because we could have dropped no samples.
                                    So when `batch_size` is provided as a hint, we assign samples like this: w0: [0, 1, 2, 3], w1: [4, 5], w2: [6, 7]
                                    which will be read as batches: [0, 1], [4, 5], [6, 7], [2, 3]


    .. doctest::

        To write the dataset:
        >>> from composer.datasets.streaming import StreamingDatasetWriter
        >>> samples = [
        ...     {
        ...         "uid": f"{ix:06}".encode("utf-8"),
        ...         "data": (3 * ix).to_bytes(4, "big"),
        ...         "unused": "blah".encode("utf-8"),
        ...     }
        ...     for ix in range(100)
        ... ]
        >>> dirname = "remote"
        >>> fields = ["uid", "data"]
        >>> with StreamingDatasetWriter(dirname=dirname, fields=fields) as writer:
        ...     writer.write_samples(samples=samples)

        To read the dataset:
        >>> from composer.datasets.streaming import StreamingDataset
        >>> remote = "remote"
        >>> local = "local"
        >>> decoders = {
        ...     "uid": lambda uid_bytes: uid_bytes.decode("utf-8"),
        ...     "data": lambda data_bytes: int.from_bytes(data_bytes, "big"),
        ... }
        >>> dataset = StreamingDataset(remote=remote, local=local, shuffle=False, decoders=decoders)
    """

    def __init__(self,
                 remote: str,
                 local: str,
                 shuffle: bool,
                 decoders: Dict[str, Callable[[bytes], Any]],
                 max_retries: int = 2,
                 timeout: float = 60,
                 batch_size: Optional[int] = None,
                 object_store: Optional[ObjectStore] = None) -> None:

        self.remote = remote
        self.local = local
        self.shuffle = shuffle
        self.decoders = decoders
        self.max_retries = max_retries
        self.timeout = timeout
        self.batch_size = batch_size
        self.object_store = object_store

        # Load the index file containing the shard metadata
        # This file contains the shard and offset in bytes of each sample (for direct access).
        # Only local device 0 on each node downloads the index. All other devices wait.
        index_basename = get_index_basename()
        index_local = self._download_file(index_basename, wait=(dist.get_local_rank() != 0))
        with open(index_local, 'rb') as fp:
            self.index = StreamingDatasetIndex.load(fp)

        # Fields, protected by the lock, relating to loading shards in the background.
        self._lock: Lock
        self._next_epoch = 0
        self._epoch_to_todo_ids = {}
        self._downloaded_ids = []
        self._is_downloaded = False

    def _download_file(self, basename: str, wait=False) -> str:
        """Safely download a file from remote to local cache.

        Args:
            basename (str): Basename of file to download.
            wait (bool): Whether to wait for another worker to download the file.

        Returns:
            str: Local cache filename.
        """
        remote = os.path.join(self.remote, basename)
        local = os.path.join(self.local, basename)
        download_or_wait(remote=remote, local=local, wait=wait, max_retries=self.max_retries, timeout=self.timeout, object_store=self.object_store)
        return local

    def _insert_shard_samples(self, shard: int, part_min_id: int, part_max_id: int) -> None:
        """Load the given locally cached shard into the dataset.

        Every time you call __iter__ on this dataset, it registers the list of
        samples you have left, which will not be the full epoch if the dataset
        isn't finished loaded when you start training.

        Calls to _insert_shard_samples during training modify the samples remaining on
        these iterations on the fly to insert these new samples and then re-sort,
        making the shuffle as perfect as was possible.

        This operation takes the lock, so batch your _insert_shard_samples calls where
        possible.

        Args:
            shard (int): Shard to load.
            part_min_id (int): Minimum sample ID of this partition.
            part_max_id (int): Maximum sample ID of this partition.
        """
        # Get all samples from the given shards that fall within our partition.
        shard_min_id = self.index.shard_begins[shard]
        shard_max_id = self.index.shard_ends[shard] - 1
        min_id = max(part_min_id, shard_min_id)
        max_id = min(part_max_id, shard_max_id)
        new_ids = list(range(min_id, max_id + 1))

        with self._lock:
            # Extend and optionally reshuffle the remaining samples of any
            # epochs we have in progress.
            if self.shuffle:
                if not self._is_downloaded:
                    self._downloaded_ids.extend(new_ids)
                    np.random.shuffle(self._downloaded_ids)
                for todo_ids in self._epoch_to_todo_ids.values():
                    todo_ids.extend(new_ids)
                    np.random.shuffle(todo_ids)
            else:
                if not self._is_downloaded:
                    self._downloaded_ids.extend(new_ids)
                for todo_ids in self._epoch_to_todo_ids.values():
                    todo_ids.extend(new_ids)

    def download(self) -> None:
        """Download and assimilate missing shards."""
        if not hasattr(self, '_lock'):
            self._lock = Lock()

        with self._lock:
            if self._is_downloaded:
                return

        # We find out num workers, and therefore num partitions, when __iter__ is called.
        # From the partition, derive our shard overlap range and exact sample range.
        world = get_world()
        part_shards, part_shards_to_download, part_min_id, part_max_id = self.index.get_partition(
            world, self.batch_size)

        if self.shuffle:
            # Always process first shard first because other workers may be waiting on it
            part_shards = np.array(part_shards)
            np.random.shuffle(part_shards[1:])

        for shard in part_shards:
            # If this worker is in charge of downloading the shard, download it.
            # Otherwise, wait until shard gets downloaded by another worker on this node
            # This produces deterministic sample order.
            basename = get_shard_basename(shard)
            self._download_file(basename, wait=(shard not in part_shards_to_download))
            self._insert_shard_samples(shard, part_min_id, part_max_id)

        with self._lock:
            self._is_downloaded = True

    def __len__(self) -> int:
        """Get the length of the dataset.

        Returns:
            int: Dataset length.
        """
        return math.ceil(self.index.total_samples / dist.get_world_size())

    def _unpack_sample(self, data: bytes) -> Dict[str, Any]:
        """Unpack a sample dict from raw bytes.

        First unpacks the str to raw bytes dict, then unpacks each field's raw bytes.

        Args:
            data (bytes): The packed bytes of the sample.

        Returns:
            Dict[str, Any]: The sample dict.
        """
        key_to_raw = bytes_to_sample_dict(data, self.index.fields)
        obj = {}
        for key, decode in self.decoders.items():
            raw_value = key_to_raw[key]
            decoded_value = decode(raw_value)
            obj[key] = decoded_value
        return obj

    def __getitem__(self, idx: int) -> Any:
        """Get the sample at the index, assuming its shard is loaded.

        Do not call this directly unless the shard containing this idx has been loaded.
        Will crash otherwise.

        Args:
            idx (int): Sample ID.

        Returns:
            Any: The sample.
        """
        shard = self.index.sample_shards[idx]
        offset = self.index.sample_shard_offsets[idx]
        size = self.index.bytes_per_sample[idx]

        basename = get_shard_basename(shard)
        shard_filename = os.path.join(self.local, basename)
        with open(shard_filename, 'rb', 0) as fp:
            fp.seek(offset)
            data = fp.read(size)

        return self._unpack_sample(data)

    def _make_new_growing_epoch(self) -> int:
        """Start a new growing epoch, in which we own the sample sequence because it grows.

        Returns:
            int: The epoch ID, an identifier which is given back to the caller.
        """
        with self._lock:
            epoch = self._next_epoch
            self._next_epoch += 1
            self._epoch_to_todo_ids[epoch] = list(self._downloaded_ids)
        return epoch

    def _next_id(self, epoch: int) -> Optional[int]:
        """Get next sample of the growing epoch given by epoch, or None if done.

        If we are currently out of samples but not finished downloading the
        shards, blocks until it has new samples.

        Args:
            epoch (int): The epoch, an identifier for this sequence of samples.

        Returns:
            int: ID of next sample.
        """
        while True:
            with self._lock:
                todo_ids = self._epoch_to_todo_ids[epoch]
                if todo_ids:
                    return todo_ids.pop(0)
                elif self._is_downloaded:
                    del self._epoch_to_todo_ids[epoch]
                    return None
                else:
                    pass
            sleep(0.25)

    def _iter_ids(self) -> Iterator[int]:
        """Get an iterator over all our sample IDs.

        Returns:
            Iterator[int]: Each sample ID.
        """
        with self._lock:
            is_downloaded = self._is_downloaded

        if is_downloaded:
            ids = list(self._downloaded_ids)
            if self.shuffle:
                np.random.shuffle(ids)
            for idx in ids:
                yield idx
        else:
            epoch = self._make_new_growing_epoch()
            while True:
                idx = self._next_id(epoch)
                if idx is None:
                    break
                yield idx

    def __iter__(self) -> Iterator[Any]:
        """Iterate over all the samples in our partition.

        If not all samples have been downloaded yet, iterates over what it has
        while inserting the remainder into the sequence behind the scenes as it
        progresses.

        Returns:
            Iterator[Any]: Each sample.
        """
        if not hasattr(self, '_lock'):
            self._lock = Lock()

        Thread(target=self.download, daemon=True).start()

        for idx in self._iter_ids():
            yield self[idx]<|MERGE_RESOLUTION|>--- conflicted
+++ resolved
@@ -8,12 +8,8 @@
 import os
 from threading import Lock, Thread
 from time import sleep
-<<<<<<< HEAD
-from typing import Any, Callable, Dict, Iterator, Optional, Tuple
+from typing import Any, Callable, Dict, Iterator, Optional
 from composer.utils.object_store import ObjectStore
-=======
-from typing import Any, Callable, Dict, Iterator, Optional
->>>>>>> 05a64144
 
 import numpy as np
 from torch.utils.data import IterableDataset
