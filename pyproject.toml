--- conflicted
+++ resolved
@@ -48,14 +48,8 @@
 filterwarnings = [
     # "error",  # warnings should be treated like errors, but still need to fix some warnings
     'ignore:ExtraArgumentWarning',  # extra arguments originate from pytest-specific CLI args
-<<<<<<< HEAD
-    'ignore:DeferredLogMetricWarning',  # deferred logging is fine
-    'ignore:DDPDefaultValueWarning',  # OK to assume no ddp
-    'ignore:NoDDPWarning',  # OK to assume no ddp
-=======
     'ignore:DDPDefaultValueWarning',  # default DDP values are fine
     'ignore:NoDDPWarning',  # default DDP values are fine
->>>>>>> 254bd515
 ]
 
 # Coverage
