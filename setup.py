--- conflicted
+++ resolved
@@ -84,11 +84,7 @@
         "composer": ['py.typed'],
         "": package_files('composer/yamls'),
     },
-<<<<<<< HEAD
     packages=setuptools.find_packages(where=".", include=["composer*"]),
-=======
-    packages=setuptools.find_packages(exclude=["tests*"]),
->>>>>>> 42f9ab3e
     classifiers=[
         "Programming Language :: Python :: 3",
     ],
